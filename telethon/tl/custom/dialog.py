--- conflicted
+++ resolved
@@ -73,10 +73,7 @@
         Sends a message to this dialog. This is just a wrapper around
         ``client.send_message(dialog.input_entity, *args, **kwargs)``.
         """
-<<<<<<< HEAD
         return await self._client.send_message(self.input_entity, *args, **kwargs)
-=======
-        return self._client.send_message(self.input_entity, *args, **kwargs)
 
     def to_dict(self):
         return {
@@ -92,5 +89,4 @@
         return TLObject.pretty_format(self.to_dict())
 
     def stringify(self):
-        return TLObject.pretty_format(self.to_dict(), indent=0)
->>>>>>> cb226e7f
+        return TLObject.pretty_format(self.to_dict(), indent=0)