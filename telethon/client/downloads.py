import datetime
import io
import logging
import os
import pathlib

from .users import UserMethods
from .. import utils, helpers, errors
from ..tl import TLObject, types, functions

__log__ = logging.getLogger(__name__)


class DownloadMethods(UserMethods):

    # region Public methods

    def download_profile_photo(
            self, entity, file=None, *, download_big=True):
        """
        Downloads the profile photo of the given entity (user/chat/channel).

        Args:
            entity (`entity`):
                From who the photo will be downloaded.

            file (`str` | `file`, optional):
                The output file path, directory, or stream-like object.
                If the path exists and is a file, it will be overwritten.

            download_big (`bool`, optional):
                Whether to use the big version of the available photos.

        Returns:
            ``None`` if no photo was provided, or if it was Empty. On success
            the file path is returned since it may differ from the one given.
        """
        # hex(crc32(x.encode('ascii'))) for x in
        # ('User', 'Chat', 'UserFull', 'ChatFull')
        ENTITIES = (0x2da17977, 0xc5af5d94, 0x1f4661b9, 0xd49a2697)
        # ('InputPeer', 'InputUser', 'InputChannel')
        INPUTS = (0xc91c90b6, 0xe669bf46, 0x40f202fd)
        if not isinstance(entity, TLObject) or entity.SUBCLASS_OF_ID in INPUTS:
            entity = self.get_entity(entity)

        possible_names = []
        if entity.SUBCLASS_OF_ID not in ENTITIES:
            photo = entity
        else:
            if not hasattr(entity, 'photo'):
                # Special case: may be a ChatFull with photo:Photo
                # This is different from a normal UserProfilePhoto and Chat
                if not hasattr(entity, 'chat_photo'):
                    return None

                return self._download_photo(
                    entity.chat_photo, file, date=None, progress_callback=None)

            for attr in ('username', 'first_name', 'title'):
                possible_names.append(getattr(entity, attr, None))

            photo = entity.photo

        if isinstance(photo, (types.UserProfilePhoto, types.ChatPhoto)):
            loc = photo.photo_big if download_big else photo.photo_small
        else:
            try:
                loc = utils.get_input_location(photo)
            except TypeError:
                return None

        file = self._get_proper_filename(
            file, 'profile_photo', '.jpg',
            possible_names=possible_names
        )

        try:
            self.download_file(loc, file)
            return file
        except errors.LocationInvalidError:
            # See issue #500, Android app fails as of v4.6.0 (1155).
            # The fix seems to be using the full channel chat photo.
            ie = self.get_input_entity(entity)
            if isinstance(ie, types.InputPeerChannel):
                full = self(functions.channels.GetFullChannelRequest(ie))
                return self._download_photo(
                    full.full_chat.chat_photo, file,
                    date=None, progress_callback=None
                )
            else:
                # Until there's a report for chats, no need to.
                return None

    def download_media(self, message, file=None,
                             *, progress_callback=None):
        """
        Downloads the given media, or the media from a specified Message.

        Note that if the download is too slow, you should consider installing
        ``cryptg`` (through ``pip install cryptg``) so that decrypting the
        received data is done in C instead of Python (much faster).

        message (:tl:`Message` | :tl:`Media`):
            The media or message containing the media that will be downloaded.

        file (`str` | `file`, optional):
            The output file path, directory, or stream-like object.
            If the path exists and is a file, it will be overwritten.

        progress_callback (`callable`, optional):
            A callback function accepting two parameters:
            ``(received bytes, total)``.

        Returns:
            ``None`` if no media was provided, or if it was Empty. On success
            the file path is returned since it may differ from the one given.
        """
        # TODO This won't work for messageService
        if isinstance(message, types.Message):
            date = message.date
            media = message.media
        else:
            date = datetime.datetime.now()
            media = message

        if isinstance(media, types.MessageMediaWebPage):
            if isinstance(media.webpage, types.WebPage):
                media = media.webpage.document or media.webpage.photo

        if isinstance(media, (types.MessageMediaPhoto, types.Photo,
                              types.PhotoSize, types.PhotoCachedSize)):
            return self._download_photo(
                media, file, date, progress_callback
            )
        elif isinstance(media, (types.MessageMediaDocument, types.Document)):
            return self._download_document(
                media, file, date, progress_callback
            )
        elif isinstance(media, types.MessageMediaContact):
            return self._download_contact(
                media, file
            )

    def download_file(
            self, input_location, file=None, *, part_size_kb=None,
            file_size=None, progress_callback=None):
        """
        Downloads the given input location to a file.

        Args:
            input_location (:tl:`FileLocation` | :tl:`InputFileLocation`):
                The file location from which the file will be downloaded.
                See `telethon.utils.get_input_location` source for a complete
                list of supported types.

            file (`str` | `file`, optional):
                The output file path, directory, or stream-like object.
                If the path exists and is a file, it will be overwritten.

                If the file path is ``None``, then the result will be
                saved in memory and returned as `bytes`.

            part_size_kb (`int`, optional):
                Chunk size when downloading files. The larger, the less
                requests will be made (up to 512KB maximum).

            file_size (`int`, optional):
                The file size that is about to be downloaded, if known.
                Only used if ``progress_callback`` is specified.

            progress_callback (`callable`, optional):
                A callback function accepting two parameters:
                ``(downloaded bytes, total)``. Note that the
                ``total`` is the provided ``file_size``.
        """
        if not part_size_kb:
            if not file_size:
                part_size_kb = 64  # Reasonable default
            else:
                part_size_kb = utils.get_appropriated_part_size(file_size)

        part_size = int(part_size_kb * 1024)
        # https://core.telegram.org/api/files says:
        # > part_size % 1024 = 0 (divisible by 1KB)
        #
        # But https://core.telegram.org/cdn (more recent) says:
        # > limit must be divisible by 4096 bytes
        # So we just stick to the 4096 limit.
        if part_size % 4096 != 0:
            raise ValueError(
                'The part size must be evenly divisible by 4096.')

        in_memory = file is None
        if in_memory:
            f = io.BytesIO()
        elif isinstance(file, str):
            # Ensure that we'll be able to download the media
            helpers.ensure_parent_dir_exists(file)
            f = open(file, 'wb')
        else:
            f = file

        # The used sender will change if ``FileMigrateError`` occurs
        sender = self._sender
        exported = False
        input_location = utils.get_input_location(input_location)

        __log__.info('Downloading file in chunks of %d bytes', part_size)
        try:
            offset = 0
            while True:
                try:
                    result = sender.send(functions.upload.GetFileRequest(
                        input_location, offset, part_size
                    ))
                    if isinstance(result, types.upload.FileCdnRedirect):
                        # TODO Implement
                        raise NotImplementedError
                except errors.FileMigrateError as e:
                    __log__.info('File lives in another DC')
<<<<<<< HEAD
                    sender = self._get_exported_sender(e.new_dc)
=======
                    sender = await self._borrow_exported_sender(e.new_dc)
                    exported = True
>>>>>>> ac2b10f2
                    continue

                offset += part_size
                if not result.bytes:
                    if in_memory:
                        f.flush()
                        return f.getvalue()
                    else:
                        return getattr(result, 'type', '')

                __log__.debug('Saving %d more bytes', len(result.bytes))
                f.write(result.bytes)
                if progress_callback:
                    progress_callback(f.tell(), file_size)
        finally:
<<<<<<< HEAD
            if sender != self._sender:
                sender.disconnect()
=======
            if exported:
                await self._return_exported_sender(sender)
            elif sender != self._sender:
                await sender.disconnect()
>>>>>>> ac2b10f2
            if isinstance(file, str) or in_memory:
                f.close()

    # endregion

    # region Private methods

    def _download_photo(self, photo, file, date, progress_callback):
        """Specialized version of .download_media() for photos"""
        # Determine the photo and its largest size
        if isinstance(photo, types.MessageMediaPhoto):
            photo = photo.photo
        if isinstance(photo, types.Photo):
            for size in reversed(photo.sizes):
                if not isinstance(size, types.PhotoSizeEmpty):
                    photo = size
                    break
            else:
                return
        if not isinstance(photo, (types.PhotoSize, types.PhotoCachedSize)):
            return

        file = self._get_proper_filename(file, 'photo', '.jpg', date=date)
        if isinstance(photo, types.PhotoCachedSize):
            # No need to download anything, simply write the bytes
            if isinstance(file, str):
                helpers.ensure_parent_dir_exists(file)
                f = open(file, 'wb')
            else:
                f = file
            try:
                f.write(photo.bytes)
            finally:
                if isinstance(file, str):
                    f.close()
            return file

        self.download_file(
            photo.location, file, file_size=photo.size,
            progress_callback=progress_callback)
        return file

    def _download_document(
            self, document, file, date, progress_callback):
        """Specialized version of .download_media() for documents."""
        if isinstance(document, types.MessageMediaDocument):
            document = document.document
        if not isinstance(document, types.Document):
            return

        file_size = document.size

        kind = 'document'
        possible_names = []
        for attr in document.attributes:
            if isinstance(attr, types.DocumentAttributeFilename):
                possible_names.insert(0, attr.file_name)

            elif isinstance(attr, types.DocumentAttributeAudio):
                kind = 'audio'
                if attr.performer and attr.title:
                    possible_names.append('{} - {}'.format(
                        attr.performer, attr.title
                    ))
                elif attr.performer:
                    possible_names.append(attr.performer)
                elif attr.title:
                    possible_names.append(attr.title)
                elif attr.voice:
                    kind = 'voice'

        file = self._get_proper_filename(
            file, kind, utils.get_extension(document),
            date=date, possible_names=possible_names
        )

        self.download_file(
            document, file, file_size=file_size,
            progress_callback=progress_callback)
        return file

    @classmethod
    def _download_contact(cls, mm_contact, file):
        """
        Specialized version of .download_media() for contacts.
        Will make use of the vCard 4.0 format.
        """
        first_name = mm_contact.first_name
        last_name = mm_contact.last_name
        phone_number = mm_contact.phone_number

        if isinstance(file, str):
            file = cls._get_proper_filename(
                file, 'contact', '.vcard',
                possible_names=[first_name, phone_number, last_name]
            )
            f = open(file, 'w', encoding='utf-8')
        else:
            f = file

        try:
            # Remove these pesky characters
            first_name = first_name.replace(';', '')
            last_name = (last_name or '').replace(';', '')
            f.write('BEGIN:VCARD\n')
            f.write('VERSION:4.0\n')
            f.write('N:{};{};;;\n'.format(first_name, last_name))
            f.write('FN:{} {}\n'.format(first_name, last_name))
            f.write('TEL;TYPE=cell;VALUE=uri:tel:+{}\n'.format(phone_number))
            f.write('END:VCARD\n')
        finally:
            # Only close the stream if we opened it
            if isinstance(file, str):
                f.close()

        return file

    @staticmethod
    def _get_proper_filename(file, kind, extension,
                             date=None, possible_names=None):
        """Gets a proper filename for 'file', if this is a path.

           'kind' should be the kind of the output file (photo, document...)
           'extension' should be the extension to be added to the file if
                       the filename doesn't have any yet
           'date' should be when this file was originally sent, if known
           'possible_names' should be an ordered list of possible names

           If no modification is made to the path, any existing file
           will be overwritten.
           If any modification is made to the path, this method will
           ensure that no existing file will be overwritten.
        """
        if isinstance(file, pathlib.Path):
            file = str(file.absolute())

        if file is not None and not isinstance(file, str):
            # Probably a stream-like object, we cannot set a filename here
            return file

        if file is None:
            file = ''
        elif os.path.isfile(file):
            # Make no modifications to valid existing paths
            return file

        if os.path.isdir(file) or not file:
            try:
                name = None if possible_names is None else next(
                    x for x in possible_names if x
                )
            except StopIteration:
                name = None

            if not name:
                if not date:
                    date = datetime.datetime.now()
                name = '{}_{}-{:02}-{:02}_{:02}-{:02}-{:02}'.format(
                    kind,
                    date.year, date.month, date.day,
                    date.hour, date.minute, date.second,
                )
            file = os.path.join(file, name)

        directory, name = os.path.split(file)
        name, ext = os.path.splitext(name)
        if not ext:
            ext = extension

        result = os.path.join(directory, name + ext)
        if not os.path.isfile(result):
            return result

        i = 1
        while True:
            result = os.path.join(directory, '{} ({}){}'.format(name, i, ext))
            if not os.path.isfile(result):
                return result
            i += 1

    # endregion<|MERGE_RESOLUTION|>--- conflicted
+++ resolved
@@ -218,12 +218,8 @@
                         raise NotImplementedError
                 except errors.FileMigrateError as e:
                     __log__.info('File lives in another DC')
-<<<<<<< HEAD
-                    sender = self._get_exported_sender(e.new_dc)
-=======
-                    sender = await self._borrow_exported_sender(e.new_dc)
+                    sender = self._borrow_exported_sender(e.new_dc)
                     exported = True
->>>>>>> ac2b10f2
                     continue
 
                 offset += part_size
@@ -239,15 +235,10 @@
                 if progress_callback:
                     progress_callback(f.tell(), file_size)
         finally:
-<<<<<<< HEAD
-            if sender != self._sender:
+            if exported:
+                self._return_exported_sender(sender)
+            elif sender != self._sender:
                 sender.disconnect()
-=======
-            if exported:
-                await self._return_exported_sender(sender)
-            elif sender != self._sender:
-                await sender.disconnect()
->>>>>>> ac2b10f2
             if isinstance(file, str) or in_memory:
                 f.close()
 
