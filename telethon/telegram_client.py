import asyncio
import getpass
import hashlib
import io
import itertools
import logging
import os
import re
import sys
import warnings
from collections import OrderedDict, UserList
from datetime import datetime, timedelta
from io import BytesIO
from mimetypes import guess_type

from .crypto import CdnDecrypter
from .tl.custom import InputSizedFile
from .tl.functions.upload import (
    SaveBigFilePartRequest, SaveFilePartRequest, GetFileRequest
)
from .tl.types.upload import FileCdnRedirect

try:
    import socks
except ImportError:
    socks = None

try:
    import hachoir
    import hachoir.metadata
    import hachoir.parser
except ImportError:
    hachoir = None

from . import TelegramBareClient
from . import helpers, utils, events
from .errors import (
    RPCError, UnauthorizedError, PhoneCodeEmptyError, PhoneCodeExpiredError,
    PhoneCodeHashEmptyError, PhoneCodeInvalidError, LocationInvalidError,
    SessionPasswordNeededError, FileMigrateError, PhoneNumberUnoccupiedError,
    PhoneNumberOccupiedError
)
from .network import ConnectionMode
from .tl.custom import Draft, Dialog
from .tl.functions.account import (
    GetPasswordRequest
)
from .tl.functions.auth import (
    CheckPasswordRequest, LogOutRequest, SendCodeRequest, SignInRequest,
    SignUpRequest, ResendCodeRequest, ImportBotAuthorizationRequest
)
from .tl.functions.contacts import (
    GetContactsRequest, ResolveUsernameRequest
)
from .tl.functions.messages import (
    GetDialogsRequest, GetHistoryRequest, SendMediaRequest,
    SendMessageRequest, GetChatsRequest, GetAllDraftsRequest,
    CheckChatInviteRequest, ReadMentionsRequest, SendMultiMediaRequest,
    UploadMediaRequest, EditMessageRequest, GetFullChatRequest
)

from .tl.functions import channels
from .tl.functions import messages

from .tl.functions.users import (
    GetUsersRequest
)
from .tl.functions.channels import (
    GetChannelsRequest, GetFullChannelRequest, GetParticipantsRequest
)
from .tl.types import (
    DocumentAttributeAudio, DocumentAttributeFilename,
    InputDocumentFileLocation, InputFileLocation,
    InputMediaUploadedDocument, InputMediaUploadedPhoto, InputPeerEmpty,
    Message, MessageMediaContact, MessageMediaDocument, MessageMediaPhoto,
    InputUserSelf, UserProfilePhoto, ChatPhoto, UpdateMessageID,
    UpdateNewChannelMessage, UpdateNewMessage, UpdateShortSentMessage,
    PeerUser, InputPeerUser, InputPeerChat, InputPeerChannel, MessageEmpty,
    ChatInvite, ChatInviteAlready, PeerChannel, Photo, InputPeerSelf,
    InputSingleMedia, InputMediaPhoto, InputPhoto, InputFile, InputFileBig,
    InputDocument, InputMediaDocument, Document, MessageEntityTextUrl,
    InputMessageEntityMentionName, DocumentAttributeVideo,
    UpdateEditMessage, UpdateEditChannelMessage, UpdateShort, Updates,
    MessageMediaWebPage, ChannelParticipantsSearch
)
from .tl.types.messages import DialogsSlice
from .extensions import markdown, html

__log__ = logging.getLogger(__name__)


class TelegramClient(TelegramBareClient):
    """
    Initializes the Telegram client with the specified API ID and Hash.

    Args:
        session (:obj:`str` | :obj:`Session` | :obj:`None`):
            The file name of the session file to be used if a string is
            given (it may be a full path), or the Session instance to be
            used otherwise. If it's ``None``, the session will not be saved,
            and you should call :meth:`.log_out()` when you're done.

        api_id (:obj:`int` | :obj:`str`):
            The API ID you obtained from https://my.telegram.org.

        api_hash (:obj:`str`):
            The API ID you obtained from https://my.telegram.org.

        connection_mode (:obj:`ConnectionMode`, optional):
            The connection mode to be used when creating a new connection
            to the servers. Defaults to the ``TCP_FULL`` mode.
            This will only affect how messages are sent over the network
            and how much processing is required before sending them.

        use_ipv6 (:obj:`bool`, optional):
            Whether to connect to the servers through IPv6 or not.
            By default this is ``False`` as IPv6 support is not
            too widespread yet.

        proxy (:obj:`tuple` | :obj:`dict`, optional):
            A tuple consisting of ``(socks.SOCKS5, 'host', port)``.
            See https://github.com/Anorov/PySocks#usage-1 for more.

        update_workers (:obj:`int`, optional):
            If specified, represents how many extra threads should
            be spawned to handle incoming updates, and updates will
            be kept in memory until they are processed. Note that
            you must set this to at least ``0`` if you want to be
            able to process updates through :meth:`updates.poll()`.

        timeout (:obj:`int` | :obj:`float` | :obj:`timedelta`, optional):
            The timeout to be used when receiving responses from
            the network. Defaults to 5 seconds.

        spawn_read_thread (:obj:`bool`, optional):
            Whether to use an extra background thread or not. Defaults
            to ``True`` so receiving items from the network happens
            instantly, as soon as they arrive. Can still be disabled
            if you want to run the library without any additional thread.

    Kwargs:
        Extra parameters will be forwarded to the ``Session`` file.
        Most relevant parameters are:

            .. code-block:: python

                 device_model     = platform.node()
                 system_version   = platform.system()
                 app_version      = TelegramClient.__version__
                 lang_code        = 'en'
                 system_lang_code = lang_code
                 report_errors    = True
    """

    # region Initialization

    def __init__(self, session, api_id, api_hash,
                 connection_mode=ConnectionMode.TCP_FULL,
                 use_ipv6=False,
                 proxy=None,
                 timeout=timedelta(seconds=5),
                 loop=None,
                 **kwargs):
        super().__init__(
            session, api_id, api_hash,
            connection_mode=connection_mode,
            use_ipv6=use_ipv6,
            proxy=proxy,
            timeout=timeout,
            loop=loop,
            **kwargs
        )

        self._event_builders = []

        # Some fields to easy signing in. Let {phone: hash} be
        # a dictionary because the user may change their mind.
        self._phone_code_hash = {}
        self._phone = None

        # Sometimes we need to know who we are, cache the self peer
        self._self_input_peer = None

    # endregion

    # region Telegram requests functions

    # region Authorization requests

    async def send_code_request(self, phone, force_sms=False):
        """
        Sends a code request to the specified phone number.

        Args:
            phone (:obj:`str` | :obj:`int`):
                The phone to which the code will be sent.

            force_sms (:obj:`bool`, optional):
                Whether to force sending as SMS.

        Returns:
            Information about the result of the request.
        """
        phone = utils.parse_phone(phone) or self._phone
        phone_hash = self._phone_code_hash.get(phone)

        if not phone_hash:
            result = await self(SendCodeRequest(phone, self.api_id, self.api_hash))
            self._phone_code_hash[phone] = phone_hash = result.phone_code_hash
        else:
            force_sms = True

        self._phone = phone

        if force_sms:
            result = await self(ResendCodeRequest(phone, phone_hash))
            self._phone_code_hash[phone] = result.phone_code_hash

        return result

    async def start(self,
                    phone=lambda: input('Please enter your phone: '),
                    password=lambda: getpass.getpass(
                        'Please enter your password: '),
                    bot_token=None, force_sms=False, code_callback=None,
                    first_name='New User', last_name=''):
        """
        Convenience method to interactively connect and sign in if required,
        also taking into consideration that 2FA may be enabled in the account.

        Example usage:
            >>> client = await TelegramClient(session, api_id, api_hash).start(phone)
            Please enter the code you received: 12345
            Please enter your password: *******
            (You are now logged in)

        Args:
            phone (:obj:`str` | :obj:`int` | :obj:`callable`):
                The phone (or callable without arguments to get it)
                to which the code will be sent.

            password (:obj:`callable`, optional):
                The password for 2 Factor Authentication (2FA).
                This is only required if it is enabled in your account.

            bot_token (:obj:`str`):
                Bot Token obtained by @BotFather to log in as a bot.
                Cannot be specified with `phone` (only one of either allowed).

            force_sms (:obj:`bool`, optional):
                Whether to force sending the code request as SMS.
                This only makes sense when signing in with a `phone`.

            code_callback (:obj:`callable`, optional):
                A callable that will be used to retrieve the Telegram
                login code. Defaults to `input()`.

            first_name (:obj:`str`, optional):
                The first name to be used if signing up. This has no
                effect if the account already exists and you sign in.

            last_name (:obj:`str`, optional):
                Similar to the first name, but for the last. Optional.

        Returns:
            :obj:`TelegramClient`:
                This client, so initialization can be chained with `.start()`.
        """

        if code_callback is None:
            def code_callback():
                return input('Please enter the code you received: ')
        elif not callable(code_callback):
            raise ValueError(
                'The code_callback parameter needs to be a callable '
                'function that returns the code you received by Telegram.'
            )

        if not phone and not bot_token:
            raise ValueError('No phone number or bot token provided.')

        if phone and bot_token and not callable(phone):
            raise ValueError('Both a phone and a bot token provided, '
                             'must only provide one of either')

        if not self.is_connected():
            await self.connect()

        if self.is_user_authorized():
            return self

        if bot_token:
            await self.sign_in(bot_token=bot_token)
            return self

        # Turn the callable into a valid phone number
        while callable(phone):
            phone = utils.parse_phone(phone()) or phone

        me = None
        attempts = 0
        max_attempts = 3
        two_step_detected = False

        sent_code = await self.send_code_request(phone, force_sms=force_sms)
        sign_up = not sent_code.phone_registered
        while attempts < max_attempts:
            try:
                if sign_up:
                    me = await self.sign_up(code_callback(), first_name, last_name)
                else:
                    # Raises SessionPasswordNeededError if 2FA enabled
                    me = await self.sign_in(phone, code_callback())
                break
            except SessionPasswordNeededError:
                two_step_detected = True
                break
            except PhoneNumberOccupiedError:
                sign_up = False
            except PhoneNumberUnoccupiedError:
                sign_up = True
            except (PhoneCodeEmptyError, PhoneCodeExpiredError,
                    PhoneCodeHashEmptyError, PhoneCodeInvalidError):
                print('Invalid code. Please try again.', file=sys.stderr)

            attempts += 1
        else:
            raise RuntimeError(
                '{} consecutive sign-in attempts failed. Aborting'
                .format(max_attempts)
            )

        if two_step_detected:
            if not password:
                raise ValueError(
                    "Two-step verification is enabled for this account. "
                    "Please provide the 'password' argument to 'start()'."
                )
            # TODO If callable given make it retry on invalid
            if callable(password):
                password = password()
            me = await self.sign_in(phone=phone, password=password)

        # We won't reach here if any step failed (exit by exception)
        print('Signed in successfully as', utils.get_display_name(me))
        return self

    async def sign_in(self, phone=None, code=None,
                      password=None, bot_token=None, phone_code_hash=None):
        """
        Starts or completes the sign in process with the given phone number
        or code that Telegram sent.

        Args:
            phone (:obj:`str` | :obj:`int`):
                The phone to send the code to if no code was provided,
                or to override the phone that was previously used with
                these requests.

            code (:obj:`str` | :obj:`int`):
                The code that Telegram sent.

            password (:obj:`str`):
                2FA password, should be used if a previous call raised
                SessionPasswordNeededError.

            bot_token (:obj:`str`):
                Used to sign in as a bot. Not all requests will be available.
                This should be the hash the @BotFather gave you.

            phone_code_hash (:obj:`str`):
                The hash returned by .send_code_request. This can be set to None
                to use the last hash known.

        Returns:
            The signed in user, or the information about
            :meth:`.send_code_request()`.
        """

        if phone and not code and not password:
            return await self.send_code_request(phone)
        elif code:
            phone = utils.parse_phone(phone) or self._phone
            phone_code_hash = \
                phone_code_hash or self._phone_code_hash.get(phone, None)

            if not phone:
                raise ValueError(
                    'Please make sure to call send_code_request first.'
                )
            if not phone_code_hash:
                raise ValueError('You also need to provide a phone_code_hash.')

            # May raise PhoneCodeEmptyError, PhoneCodeExpiredError,
            # PhoneCodeHashEmptyError or PhoneCodeInvalidError.
            result = await self(SignInRequest(phone, phone_code_hash, str(code)))
        elif password:
            salt = (await self(GetPasswordRequest())).current_salt
            result = await self(CheckPasswordRequest(
                helpers.get_password_hash(password, salt)
            ))
        elif bot_token:
            result = await self(ImportBotAuthorizationRequest(
                flags=0, bot_auth_token=bot_token,
                api_id=self.api_id, api_hash=self.api_hash
            ))
        else:
            raise ValueError(
                'You must provide a phone and a code the first time, '
                'and a password only if an RPCError was raised before.'
            )

        self._self_input_peer = utils.get_input_peer(
            result.user, allow_self=False
        )
        self._set_connected_and_authorized()
        return result.user

    async def sign_up(self, code, first_name, last_name=''):
        """
        Signs up to Telegram if you don't have an account yet.
        You must call .send_code_request(phone) first.

        Args:
            code (:obj:`str` | :obj:`int`):
                The code sent by Telegram

            first_name (:obj:`str`):
                The first name to be used by the new account.

            last_name (:obj:`str`, optional)
                Optional last name.

        Returns:
            The new created user.
        """
        result = await self(SignUpRequest(
            phone_number=self._phone,
            phone_code_hash=self._phone_code_hash.get(self._phone, ''),
            phone_code=str(code),
            first_name=first_name,
            last_name=last_name
        ))

        self._self_input_peer = utils.get_input_peer(
            result.user, allow_self=False
        )
        self._set_connected_and_authorized()
        return result.user

    async def log_out(self):
        """
        Logs out Telegram and deletes the current ``*.session`` file.

        Returns:
            True if the operation was successful.
        """
        try:
            await self(LogOutRequest())
        except RPCError:
            return False

        self.disconnect()
        self.session.delete()
        return True

    async def get_me(self, input_peer=False):
        """
        Gets "me" (the self user) which is currently authenticated,
        or None if the request fails (hence, not authenticated).

        Args:
            input_peer (:obj:`bool`, optional):
                Whether to return the ``InputPeerUser`` version or the normal
                ``User``. This can be useful if you just need to know the ID
                of yourself.

        Returns:
            :obj:`User`: Your own user.
        """
        if input_peer and self._self_input_peer:
            return self._self_input_peer
        try:
            me = (await self(GetUsersRequest([InputUserSelf()])))[0]
            if not self._self_input_peer:
                self._self_input_peer = utils.get_input_peer(
                    me, allow_self=False
                )
<<<<<<< HEAD
                if input_peer:
                    return self._self_input_peer
            return me
=======

            return self._self_input_peer if input_peer else me
>>>>>>> 098602ca
        except UnauthorizedError:
            return None

    # endregion

    # region Dialogs ("chats") requests

    async def get_dialogs(self, limit=10, offset_date=None, offset_id=0,
                          offset_peer=InputPeerEmpty()):
        """
        Gets N "dialogs" (open "chats" or conversations with other people).

        Args:
            limit (:obj:`int` | :obj:`None`):
                How many dialogs to be retrieved as maximum. Can be set to
                ``None`` to retrieve all dialogs. Note that this may take
                whole minutes if you have hundreds of dialogs, as Telegram
                will tell the library to slow down through a
                ``FloodWaitError``.

            offset_date (:obj:`datetime`, optional):
                The offset date to be used.

            offset_id (:obj:`int`, optional):
                The message ID to be used as an offset.

            offset_peer (:obj:`InputPeer`, optional):
                The peer to be used as an offset.

        Returns:
            A list dialogs, with an additional .total attribute on the list.
        """
        limit = float('inf') if limit is None else int(limit)
        if limit == 0:
            # Special case, get a single dialog and determine count
            dialogs = await self(GetDialogsRequest(
                offset_date=offset_date,
                offset_id=offset_id,
                offset_peer=offset_peer,
                limit=1
            ))
            result = UserList()
            result.total = getattr(dialogs, 'count', len(dialogs.dialogs))
            return result

        total_count = 0
        dialogs = OrderedDict()  # Use peer id as identifier to avoid dupes
        while len(dialogs) < limit:
            real_limit = min(limit - len(dialogs), 100)
            r = await self(GetDialogsRequest(
                offset_date=offset_date,
                offset_id=offset_id,
                offset_peer=offset_peer,
                limit=real_limit
            ))

            total_count = getattr(r, 'count', len(r.dialogs))
            messages = {m.id: m for m in r.messages}
            entities = {utils.get_peer_id(x): x
                        for x in itertools.chain(r.users, r.chats)}

            for d in r.dialogs:
                dialogs[utils.get_peer_id(d.peer)] = \
                    Dialog(self, d, entities, messages)

            if len(r.dialogs) < real_limit or not isinstance(r, DialogsSlice):
                # Less than we requested means we reached the end, or
                # we didn't get a DialogsSlice which means we got all.
                break

            offset_date = r.messages[-1].date
            offset_peer = entities[utils.get_peer_id(r.dialogs[-1].peer)]
            offset_id = r.messages[-1].id & 4294967296  # Telegram/danog magic

        dialogs = UserList(
            itertools.islice(dialogs.values(), min(limit, len(dialogs)))
        )
        dialogs.total = total_count
        return dialogs

    async def get_drafts(self):  # TODO: Ability to provide a `filter`
        """
        Gets all open draft messages.

        Returns:
            A list of custom ``Draft`` objects that are easy to work with:
            You can call :meth:`draft.set_message('text')` to change the message,
            or delete it through :meth:`draft.delete()`.
        """
        response = await self(GetAllDraftsRequest())
        self.session.process_entities(response)
        self.session.generate_sequence(response.seq)
        drafts = [Draft._from_update(self, u) for u in response.updates]
        return drafts

    @staticmethod
    def _get_response_message(request, result):
        """
        Extracts the response message known a request and Update result.
        The request may also be the ID of the message to match.
        """
        # Telegram seems to send updateMessageID first, then updateNewMessage,
        # however let's not rely on that just in case.
        if isinstance(request, int):
            msg_id = request
        else:
            msg_id = None
            for update in result.updates:
                if isinstance(update, UpdateMessageID):
                    if update.random_id == request.random_id:
                        msg_id = update.id
                        break

        if isinstance(result, UpdateShort):
            updates = [result.update]
        elif isinstance(result, Updates):
            updates = result.updates
        else:
            return

        for update in updates:
            if isinstance(update, (UpdateNewChannelMessage, UpdateNewMessage)):
                if update.message.id == msg_id:
                    return update.message

            elif (isinstance(update, UpdateEditMessage) and
                    not isinstance(request.peer, InputPeerChannel)):
                if request.id == update.message.id:
                    return update.message

            elif (isinstance(update, UpdateEditChannelMessage) and
                    utils.get_peer_id(request.peer) ==
                        utils.get_peer_id(update.message.to_id)):
                if request.id == update.message.id:
                    return update.message

    async def _parse_message_text(self, message, parse_mode):
        """
        Returns a (parsed message, entities) tuple depending on parse_mode.
        """
        if not parse_mode:
            return message, []

        parse_mode = parse_mode.lower()
        if parse_mode in {'md', 'markdown'}:
            message, msg_entities = markdown.parse(message)
        elif parse_mode.startswith('htm'):
            message, msg_entities = html.parse(message)
        else:
            raise ValueError('Unknown parsing mode: {}'.format(parse_mode))

        for i, e in enumerate(msg_entities):
            if isinstance(e, MessageEntityTextUrl):
                m = re.match(r'^@|\+|tg://user\?id=(\d+)', e.url)
                if m:
                    try:
                        msg_entities[i] = InputMessageEntityMentionName(
                            e.offset, e.length, await self.get_input_entity(
                                int(m.group(1)) if m.group(1) else e.url
                            )
                        )
                    except (ValueError, TypeError):
                        # Make no replacement
                        pass

        return message, msg_entities

    async def send_message(self, entity, message, reply_to=None,
                           parse_mode='md', link_preview=True):
        """
        Sends the given message to the specified entity (user/chat/channel).

        Args:
            entity (:obj:`entity`):
                To who will it be sent.

            message (:obj:`str` | :obj:`Message`):
                The message to be sent, or another message object to resend.

            reply_to (:obj:`int` | :obj:`Message`, optional):
                Whether to reply to a message or not. If an integer is provided,
                it should be the ID of the message that it should reply to.

            parse_mode (:obj:`str`, optional):
                Can be 'md' or 'markdown' for markdown-like parsing (default),
                or 'htm' or 'html' for HTML-like parsing. If ``None`` or any
                other false-y value is provided, the message will be sent with
                no formatting.

            link_preview (:obj:`bool`, optional):
                Should the link preview be shown?

        Returns:
            the sent message
        """

        entity = await self.get_input_entity(entity)
        if isinstance(message, Message):
            if (message.media
                    and not isinstance(message.media, MessageMediaWebPage)):
                return await self.send_file(entity, message.media)

            if utils.get_peer_id(entity) == utils.get_peer_id(message.to_id):
                reply_id = message.reply_to_msg_id
            else:
                reply_id = None
            request = SendMessageRequest(
                peer=entity,
                message=message.message or '',
                silent=message.silent,
                reply_to_msg_id=reply_id,
                reply_markup=message.reply_markup,
                entities=message.entities,
                no_webpage=not isinstance(message.media, MessageMediaWebPage)
            )
            message = message.message
        else:
            message, msg_ent = await self._parse_message_text(message, parse_mode)
            request = SendMessageRequest(
                peer=entity,
                message=message,
                entities=msg_ent,
                no_webpage=not link_preview,
                reply_to_msg_id=self._get_message_id(reply_to)
            )

        result = await self(request)

        if isinstance(result, UpdateShortSentMessage):
            return Message(
                id=result.id,
                to_id=entity,
                message=message,
                date=result.date,
                out=result.out,
                media=result.media,
                entities=result.entities
            )

        return self._get_response_message(request, result)

    async def edit_message(self, entity, message_id, message=None,
                           parse_mode='md', link_preview=True):
        """
        Edits the given message ID (to change its contents or disable preview).

        Args:
            entity (:obj:`entity`):
                From which chat to edit the message.

            message_id (:obj:`str`):
                The ID of the message (or ``Message`` itself) to be edited.

            message (:obj:`str`, optional):
                The new text of the message.

            parse_mode (:obj:`str`, optional):
                Can be 'md' or 'markdown' for markdown-like parsing (default),
                or 'htm' or 'html' for HTML-like parsing. If ``None`` or any
                other false-y value is provided, the message will be sent with
                no formatting.

            link_preview (:obj:`bool`, optional):
                Should the link preview be shown?

        Raises:
            ``MessageAuthorRequiredError`` if you're not the author of the
            message but try editing it anyway.

            ``MessageNotModifiedError`` if the contents of the message were
            not modified at all.

        Returns:
            the edited message
        """
        message, msg_entities = await self._parse_message_text(message, parse_mode)
        request = EditMessageRequest(
            peer=await self.get_input_entity(entity),
            id=self._get_message_id(message_id),
            message=message,
            no_webpage=not link_preview,
            entities=msg_entities
        )
        result = await self(request)
        return self._get_response_message(request, result)

    async def delete_messages(self, entity, message_ids, revoke=True):
        """
        Deletes a message from a chat, optionally "for everyone".

        Args:
            entity (:obj:`entity`):
                From who the message will be deleted. This can actually
                be ``None`` for normal chats, but **must** be present
                for channels and megagroups.

            message_ids (:obj:`list` | :obj:`int` | :obj:`Message`):
                The IDs (or ID) or messages to be deleted.

            revoke (:obj:`bool`, optional):
                Whether the message should be deleted for everyone or not.
                By default it has the opposite behaviour of official clients,
                and it will delete the message for everyone.
                This has no effect on channels or megagroups.

        Returns:
            The affected messages.
        """

        if not isinstance(message_ids, list):
            message_ids = [message_ids]
        message_ids = [m.id if isinstance(m, Message) else int(m) for m in message_ids]

        if entity is None:
            return await self(messages.DeleteMessagesRequest(message_ids, revoke=revoke))

        entity = await self.get_input_entity(entity)

        if isinstance(entity, InputPeerChannel):
            return await self(channels.DeleteMessagesRequest(entity, message_ids))
        else:
            return await self(messages.DeleteMessagesRequest(message_ids, revoke=revoke))

    async def get_message_history(self, entity, limit=20, offset_date=None,
                                  offset_id=0, max_id=0, min_id=0, add_offset=0,
                                  batch_size=100, wait_time=None):
        """
        Gets the message history for the specified entity

        Args:
            entity (:obj:`entity`):
                The entity from whom to retrieve the message history.

            limit (:obj:`int` | :obj:`None`, optional):
                Number of messages to be retrieved. Due to limitations with
                the API retrieving more than 3000 messages will take longer
                than half a minute (or even more based on previous calls).
                The limit may also be ``None``, which would eventually return
                the whole history.

            offset_date (:obj:`datetime`):
                Offset date (messages *previous* to this date will be
                retrieved). Exclusive.

            offset_id (:obj:`int`):
                Offset message ID (only messages *previous* to the given
                ID will be retrieved). Exclusive.

            max_id (:obj:`int`):
                All the messages with a higher (newer) ID or equal to this will
                be excluded

            min_id (:obj:`int`):
                All the messages with a lower (older) ID or equal to this will
                be excluded.

            add_offset (:obj:`int`):
                Additional message offset (all of the specified offsets +
                this offset = older messages).

            batch_size (:obj:`int`):
                Messages will be returned in chunks of this size (100 is
                the maximum). While it makes no sense to modify this value,
                you are still free to do so.

            wait_time (:obj:`int`):
                Wait time between different ``GetHistoryRequest``. Use this
                parameter to avoid hitting the ``FloodWaitError`` as needed.
                If left to ``None``, it will default to 1 second only if
                the limit is higher than 3000.

        Returns:
            A list of messages with extra attributes:

                * ``.total`` = (on the list) total amount of messages sent.
                * ``.sender`` = entity of the sender.
                * ``.fwd_from.sender`` = if fwd_from, who sent it originally.
                * ``.fwd_from.channel`` = if fwd_from, original channel.
                * ``.to`` = entity to which the message was sent.

        Notes:
            Telegram's flood wait limit for ``GetHistoryRequest`` seems to
            be around 30 seconds per 3000 messages, therefore a sleep of 1
            second is the default for this limit (or above). You may need
            an higher limit, so you're free to set the ``batch_size`` that
            you think may be good.
        """
        entity = await self.get_input_entity(entity)
        limit = float('inf') if limit is None else int(limit)
        if limit == 0:
            # No messages, but we still need to know the total message count
            result = await self(GetHistoryRequest(
                peer=entity, limit=1,
                offset_date=None, offset_id=0, max_id=0, min_id=0, add_offset=0
            ))
            return getattr(result, 'count', len(result.messages)), [], []

        if wait_time is None:
            wait_time = 1 if limit > 3000 else 0

        batch_size = min(max(batch_size, 1), 100)
        total_messages = 0
        messages = UserList()
        entities = {}
        while len(messages) < limit:
            # Telegram has a hard limit of 100
            real_limit = min(limit - len(messages), batch_size)
            result = await self(GetHistoryRequest(
                peer=entity,
                limit=real_limit,
                offset_date=offset_date,
                offset_id=offset_id,
                max_id=max_id,
                min_id=min_id,
                add_offset=add_offset,
                hash=0
            ))
            messages.extend(
                m for m in result.messages if not isinstance(m, MessageEmpty)
            )
            total_messages = getattr(result, 'count', len(result.messages))

            for u in result.users:
                entities[utils.get_peer_id(u)] = u
            for c in result.chats:
                entities[utils.get_peer_id(c)] = c

            if len(result.messages) < real_limit:
                break

            offset_id = result.messages[-1].id
            offset_date = result.messages[-1].date
            await asyncio.sleep(wait_time)

        # Add a few extra attributes to the Message to make it friendlier.
        messages.total = total_messages
        for m in messages:
            # To make messages more friendly, always add message
            # to service messages, and action to normal messages.
            m.message = getattr(m, 'message', None)
            m.action = getattr(m, 'action', None)
            m.sender = (None if not m.from_id else
                        entities[utils.get_peer_id(m.from_id)])

            if getattr(m, 'fwd_from', None):
                m.fwd_from.sender = (
                    None if not m.fwd_from.from_id else
                    entities[utils.get_peer_id(m.fwd_from.from_id)]
                )
                m.fwd_from.channel = (
                    None if not m.fwd_from.channel_id else
                    entities[utils.get_peer_id(
                        PeerChannel(m.fwd_from.channel_id)
                    )]
                )

            m.to = entities[utils.get_peer_id(m.to_id)]

        return messages

    async def send_read_acknowledge(self, entity, message=None, max_id=None,
                                    clear_mentions=False):
        """
        Sends a "read acknowledge" (i.e., notifying the given peer that we've
        read their messages, also known as the "double check").

        Args:
            entity (:obj:`entity`):
                The chat where these messages are located.

            message (:obj:`list` | :obj:`Message`):
                Either a list of messages or a single message.

            max_id (:obj:`int`):
                Overrides messages, until which message should the
                acknowledge should be sent.

            clear_mentions (:obj:`bool`):
                Whether the mention badge should be cleared (so that
                there are no more mentions) or not for the given entity.

                If no message is provided, this will be the only action
                taken.
        """
        if max_id is None:
            if message:
                if hasattr(message, '__iter__'):
                    max_id = max(msg.id for msg in message)
                else:
                    max_id = message.id
            elif not clear_mentions:
                raise ValueError(
                    'Either a message list or a max_id must be provided.')

        entity = await self.get_input_entity(entity)
        if clear_mentions:
            await self(ReadMentionsRequest(entity))
            if max_id is None:
                return True

        if max_id is not None:
            if isinstance(entity, InputPeerChannel):
                return await self(channels.ReadHistoryRequest(entity, max_id=max_id))
            else:
                return await self(messages.ReadHistoryRequest(entity, max_id=max_id))

        return False

    @staticmethod
    def _get_message_id(message):
        """Sanitizes the 'reply_to' parameter a user may send"""
        if message is None:
            return None

        if isinstance(message, int):
            return message

        try:
            if message.SUBCLASS_OF_ID == 0x790009e3:
                # hex(crc32(b'Message')) = 0x790009e3
                return message.id
        except AttributeError:
            pass

        raise TypeError('Invalid message type: {}'.format(type(message)))

    def get_participants(self, entity, limit=None, search=''):
        """
        Gets the list of participants from the specified entity

        Args:
            entity (:obj:`entity`):
                The entity from which to retrieve the participants list.

            limit (:obj: `int`):
                Limits amount of participants fetched.

            search (:obj: `str`, optional):
                Look for participants with this string in name/username.

        Returns:
            A list of participants with an additional .total variable on the list
            indicating the total amount of members in this group/channel.
        """
        entity = self.get_input_entity(entity)
        limit = float('inf') if limit is None else int(limit)
        if isinstance(entity, InputPeerChannel):
            offset = 0
            all_participants = {}
            search = ChannelParticipantsSearch(search)
            while True:
                loop_limit = min(limit - offset, 200)
                participants = self(GetParticipantsRequest(
                    entity, search, offset, loop_limit, hash=0
                ))
                if not participants.users:
                    break
                for user in participants.users:
                    if len(all_participants) < limit:
                        all_participants[user.id] = user
                offset += len(participants.users)
                if offset > limit:
                    break

            users = UserList(all_participants.values())
            users.total = self(GetFullChannelRequest(
                entity)).full_chat.participants_count

        elif isinstance(entity, InputPeerChat):
            users = self(GetFullChatRequest(entity.chat_id)).users
            if len(users) > limit:
                users = users[:limit]
            users = UserList(users)
            users.total = len(users)
        else:
            users = UserList([entity])
            users.total = 1
        return users

    # endregion

    # region Uploading files

    async def send_file(self, entity, file, caption=None,
                        force_document=False, progress_callback=None,
                        reply_to=None,
                        attributes=None,
                        thumb=None,
                        allow_cache=True,
                        **kwargs):
        """
        Sends a file to the specified entity.

        Args:
            entity (:obj:`entity`):
                Who will receive the file.

            file (:obj:`str` | :obj:`bytes` | :obj:`file` | :obj:`media`):
                The path of the file, byte array, or stream that will be sent.
                Note that if a byte array or a stream is given, a filename
                or its type won't be inferred, and it will be sent as an
                "unnamed application/octet-stream".

                Subsequent calls with the very same file will result in
                immediate uploads, unless ``.clear_file_cache()`` is called.

                Furthermore the file may be any media (a message, document,
                photo or similar) so that it can be resent without the need
                to download and re-upload it again.

            caption (:obj:`str`, optional):
                Optional caption for the sent media message.

            force_document (:obj:`bool`, optional):
                If left to ``False`` and the file is a path that ends with
                the extension of an image file or a video file, it will be
                sent as such. Otherwise always as a document.

            progress_callback (:obj:`callable`, optional):
                A callback function accepting two parameters:
                ``(sent bytes, total)``.

            reply_to (:obj:`int` | :obj:`Message`):
                Same as reply_to from .send_message().

            attributes (:obj:`list`, optional):
                Optional attributes that override the inferred ones, like
                ``DocumentAttributeFilename`` and so on.

            thumb (:obj:`str` | :obj:`bytes` | :obj:`file`, optional):
                Optional thumbnail (for videos).

            allow_cache (:obj:`bool`, optional):
                Whether to allow using the cached version stored in the
                database or not. Defaults to ``True`` to avoid re-uploads.
                Must be ``False`` if you wish to use different attributes
                or thumb than those that were used when the file was cached.

        Kwargs:
           If "is_voice_note" in kwargs, despite its value, and the file is
           sent as a document, it will be sent as a voice note.

        Notes:
            If the ``hachoir3`` package (``hachoir`` module) is installed,
            it will be used to determine metadata from audio and video files.

        Returns:
            The message (or messages) containing the sent file.
        """
        # First check if the user passed an iterable, in which case
        # we may want to send as an album if all are photo files.
        if hasattr(file, '__iter__') and not isinstance(file, (str, bytes)):
            # Convert to tuple so we can iterate several times
            file = tuple(x for x in file)
            if all(utils.is_image(x) for x in file):
                return await self._send_album(
                    entity, file, caption=caption,
                    progress_callback=progress_callback, reply_to=reply_to
                )
            # Not all are images, so send all the files one by one
            return [
                await self.send_file(
                    entity, x, allow_cache=False,
                    caption=caption, force_document=force_document,
                    progress_callback=progress_callback, reply_to=reply_to,
                    attributes=attributes, thumb=thumb, **kwargs
                ) for x in file
            ]

        entity = await self.get_input_entity(entity)
        reply_to = self._get_message_id(reply_to)

        if not isinstance(file, (str, bytes, io.IOBase)):
            # The user may pass a Message containing media (or the media,
            # or anything similar) that should be treated as a file. Try
            # getting the input media for whatever they passed and send it.
            try:
                media = utils.get_input_media(file, user_caption=caption)
            except TypeError:
                pass  # Can't turn whatever was given into media
            else:
                request = SendMediaRequest(entity, media,
                                           reply_to_msg_id=reply_to)
                return self._get_response_message(request, await self(request))

        as_image = utils.is_image(file) and not force_document
        use_cache = InputPhoto if as_image else InputDocument
        file_handle = await self.upload_file(
            file, progress_callback=progress_callback,
            use_cache=use_cache if allow_cache else None
        )

        if isinstance(file_handle, use_cache):
            # File was cached, so an instance of use_cache was returned
            if as_image:
                media = InputMediaPhoto(file_handle, caption or '')
            else:
                media = InputMediaDocument(file_handle, caption or '')
        elif as_image:
            media = InputMediaUploadedPhoto(file_handle, caption or '')
        else:
            mime_type = None
            if isinstance(file, str):
                # Determine mime-type and attributes
                # Take the first element by using [0] since it returns a tuple
                mime_type = guess_type(file)[0]
                attr_dict = {
                    DocumentAttributeFilename:
                        DocumentAttributeFilename(os.path.basename(file))
                }
                if utils.is_audio(file) and hachoir:
                    m = hachoir.metadata.extractMetadata(
                        hachoir.parser.createParser(file)
                    )
                    attr_dict[DocumentAttributeAudio] = DocumentAttributeAudio(
                        title=m.get('title') if m.has('title') else None,
                        performer=m.get('author') if m.has('author') else None,
                        duration=int(m.get('duration').seconds
                                     if m.has('duration') else 0)
                    )

                if not force_document and utils.is_video(file):
                    if hachoir:
                        m = hachoir.metadata.extractMetadata(
                            hachoir.parser.createParser(file)
                        )
                        doc = DocumentAttributeVideo(
                            w=m.get('width') if m.has('width') else 0,
                            h=m.get('height') if m.has('height') else 0,
                            duration=int(m.get('duration').seconds
                                         if m.has('duration') else 0)
                        )
                    else:
                        doc = DocumentAttributeVideo(0, 0, 0)
                    attr_dict[DocumentAttributeVideo] = doc
            else:
                attr_dict = {
                    DocumentAttributeFilename:
                        DocumentAttributeFilename('unnamed')
                }

            if 'is_voice_note' in kwargs:
                if DocumentAttributeAudio in attr_dict:
                    attr_dict[DocumentAttributeAudio].voice = True
                else:
                    attr_dict[DocumentAttributeAudio] = \
                        DocumentAttributeAudio(0, voice=True)

            # Now override the attributes if any. As we have a dict of
            # {cls: instance}, we can override any class with the list
            # of attributes provided by the user easily.
            if attributes:
                for a in attributes:
                    attr_dict[type(a)] = a

            # Ensure we have a mime type, any; but it cannot be None
            # 'The "octet-stream" subtype is used to indicate that a body
            # contains arbitrary binary data.'
            if not mime_type:
                mime_type = 'application/octet-stream'

            input_kw = {}
            if thumb:
                input_kw['thumb'] = await self.upload_file(thumb)

            media = InputMediaUploadedDocument(
                file=file_handle,
                mime_type=mime_type,
                attributes=list(attr_dict.values()),
                caption=caption or '',
                **input_kw
            )

        # Once the media type is properly specified and the file uploaded,
        # send the media message to the desired entity.
        request = SendMediaRequest(entity, media, reply_to_msg_id=reply_to)
        msg = self._get_response_message(request, await self(request))
        if msg and isinstance(file_handle, InputSizedFile):
            # There was a response message and we didn't use cached
            # version, so cache whatever we just sent to the database.
            md5, size = file_handle.md5, file_handle.size
            if as_image:
                to_cache = utils.get_input_photo(msg.media.photo)
            else:
                to_cache = utils.get_input_document(msg.media.document)
            self.session.cache_file(md5, size, to_cache)

        return msg

    async def send_voice_note(self, entity, file, caption=None,
                              progress_callback=None, reply_to=None):
        """Wrapper method around .send_file() with is_voice_note=()"""
        return await self.send_file(entity, file, caption,
                                    progress_callback=progress_callback,
                                    reply_to=reply_to,
                                    is_voice_note=())  # empty tuple is enough

    async def _send_album(self, entity, files, caption=None,
                          progress_callback=None, reply_to=None):
        """Specialized version of .send_file for albums"""
        # We don't care if the user wants to avoid cache, we will use it
        # anyway. Why? The cached version will be exactly the same thing
        # we need to produce right now to send albums (uploadMedia), and
        # cache only makes a difference for documents where the user may
        # want the attributes used on them to change. Caption's ignored.
        entity = await self.get_input_entity(entity)
        caption = caption or ''
        reply_to = self._get_message_id(reply_to)

        # Need to upload the media first, but only if they're not cached yet
        media = []
        for file in files:
            # fh will either be InputPhoto or a modified InputFile
            fh = await self.upload_file(file, use_cache=InputPhoto)
            if not isinstance(fh, InputPhoto):
                input_photo = utils.get_input_photo((await self(UploadMediaRequest(
                    entity, media=InputMediaUploadedPhoto(fh, caption)
                ))).photo)
                self.session.cache_file(fh.md5, fh.size, input_photo)
                fh = input_photo
            media.append(InputSingleMedia(InputMediaPhoto(fh, caption)))

        # Now we can construct the multi-media request
        result = await self(SendMultiMediaRequest(
            entity, reply_to_msg_id=reply_to, multi_media=media
        ))
        return [
            self._get_response_message(update.id, result)
            for update in result.updates
            if isinstance(update, UpdateMessageID)
        ]

    async def upload_file(self, file, part_size_kb=None, file_name=None,
                          use_cache=None, progress_callback=None):
        """
        Uploads the specified file and returns a handle (an instance of
        InputFile or InputFileBig, as required) which can be later used
        before it expires (they are usable during less than a day).

        Uploading a file will simply return a "handle" to the file stored
        remotely in the Telegram servers, which can be later used on. This
        will **not** upload the file to your own chat or any chat at all.

        Args:
            file (:obj:`str` | :obj:`bytes` | :obj:`file`):
                The path of the file, byte array, or stream that will be sent.
                Note that if a byte array or a stream is given, a filename
                or its type won't be inferred, and it will be sent as an
                "unnamed application/octet-stream".

                Subsequent calls with the very same file will result in
                immediate uploads, unless ``.clear_file_cache()`` is called.

            part_size_kb (:obj:`int`, optional):
                Chunk size when uploading files. The larger, the less
                requests will be made (up to 512KB maximum).

            file_name (:obj:`str`, optional):
                The file name which will be used on the resulting InputFile.
                If not specified, the name will be taken from the ``file``
                and if this is not a ``str``, it will be ``"unnamed"``.

            use_cache (:obj:`type`, optional):
                The type of cache to use (currently either ``InputDocument``
                or ``InputPhoto``). If present and the file is small enough
                to need the MD5, it will be checked against the database,
                and if a match is found, the upload won't be made. Instead,
                an instance of type ``use_cache`` will be returned.

            progress_callback (:obj:`callable`, optional):
                A callback function accepting two parameters:
                ``(sent bytes, total)``.

        Returns:
            ``InputFileBig`` if the file size is larger than 10MB,
            ``InputSizedFile`` (subclass of ``InputFile``) otherwise.
        """
        if isinstance(file, (InputFile, InputFileBig)):
            return file  # Already uploaded

        if isinstance(file, str):
            file_size = os.path.getsize(file)
        elif isinstance(file, bytes):
            file_size = len(file)
        else:
            file = file.read()
            file_size = len(file)

        # File will now either be a string or bytes
        if not part_size_kb:
            part_size_kb = utils.get_appropriated_part_size(file_size)

        if part_size_kb > 512:
            raise ValueError('The part size must be less or equal to 512KB')

        part_size = int(part_size_kb * 1024)
        if part_size % 1024 != 0:
            raise ValueError(
                'The part size must be evenly divisible by 1024')

        # Set a default file name if None was specified
        file_id = helpers.generate_random_long()
        if not file_name:
            if isinstance(file, str):
                file_name = os.path.basename(file)
            else:
                file_name = str(file_id)

        # Determine whether the file is too big (over 10MB) or not
        # Telegram does make a distinction between smaller or larger files
        is_large = file_size > 10 * 1024 * 1024
        hash_md5 = hashlib.md5()
        if not is_large:
            # Calculate the MD5 hash before anything else.
            # As this needs to be done always for small files,
            # might as well do it before anything else and
            # check the cache.
            if isinstance(file, str):
                with open(file, 'rb') as stream:
                    file = stream.read()
            hash_md5.update(file)
            if use_cache:
                cached = self.session.get_file(
                    hash_md5.digest(), file_size, cls=use_cache
                )
                if cached:
                    return cached

        part_count = (file_size + part_size - 1) // part_size
        __log__.info('Uploading file of %d bytes in %d chunks of %d',
                     file_size, part_count, part_size)

        with open(file, 'rb') if isinstance(file, str) else BytesIO(file) \
                as stream:
            for part_index in range(part_count):
                # Read the file by in chunks of size part_size
                part = stream.read(part_size)

                # The SavePartRequest is different depending on whether
                # the file is too large or not (over or less than 10MB)
                if is_large:
                    request = SaveBigFilePartRequest(file_id, part_index,
                                                     part_count, part)
                else:
                    request = SaveFilePartRequest(file_id, part_index, part)

                result = await self(request)
                if result:
                    __log__.debug('Uploaded %d/%d', part_index + 1,
                                  part_count)
                    if progress_callback:
                        progress_callback(stream.tell(), file_size)
                else:
                    raise RuntimeError(
                        'Failed to upload file part {}.'.format(part_index))

        if is_large:
            return InputFileBig(file_id, part_count, file_name)
        else:
            return InputSizedFile(
                file_id, part_count, file_name, md5=hash_md5, size=file_size
            )

    # endregion

    # region Downloading media requests

    async def download_profile_photo(self, entity, file=None, download_big=True):
        """
        Downloads the profile photo of the given entity (user/chat/channel).

        Args:
            entity (:obj:`entity`):
                From who the photo will be downloaded.

            file (:obj:`str` | :obj:`file`, optional):
                The output file path, directory, or stream-like object.
                If the path exists and is a file, it will be overwritten.

            download_big (:obj:`bool`, optional):
                Whether to use the big version of the available photos.

        Returns:
            ``None`` if no photo was provided, or if it was Empty. On success
            the file path is returned since it may differ from the one given.
        """
        photo = entity
        possible_names = []
        try:
            is_entity = entity.SUBCLASS_OF_ID in (
                0x2da17977, 0xc5af5d94, 0x1f4661b9, 0xd49a2697
            )
        except AttributeError:
            return None  # Not even a TLObject as attribute access failed

        if is_entity:
            # Maybe it is an user or a chat? Or their full versions?
            #
            # The hexadecimal numbers above are simply:
            # hex(crc32(x.encode('ascii'))) for x in
            # ('User', 'Chat', 'UserFull', 'ChatFull')
            entity = await self.get_entity(entity)
            if not hasattr(entity, 'photo'):
                # Special case: may be a ChatFull with photo:Photo
                # This is different from a normal UserProfilePhoto and Chat
                if hasattr(entity, 'chat_photo'):
                    return await self._download_photo(
                        entity.chat_photo, file,
                        date=None, progress_callback=None
                    )
                else:
                    # Give up
                    return None

            for attr in ('username', 'first_name', 'title'):
                possible_names.append(getattr(entity, attr, None))

            photo = entity.photo

        if not isinstance(photo, UserProfilePhoto) and \
                not isinstance(photo, ChatPhoto):
            return None

        photo_location = photo.photo_big if download_big else photo.photo_small
        file = self._get_proper_filename(
            file, 'profile_photo', '.jpg',
            possible_names=possible_names
        )

        # Download the media with the largest size input file location
        try:
            await self.download_file(
                InputFileLocation(
                    volume_id=photo_location.volume_id,
                    local_id=photo_location.local_id,
                    secret=photo_location.secret
                ),
                file
            )
        except LocationInvalidError:
            # See issue #500, Android app fails as of v4.6.0 (1155).
            # The fix seems to be using the full channel chat photo.
            ie = await self.get_input_entity(entity)
            if isinstance(ie, InputPeerChannel):
                full = await self(GetFullChannelRequest(ie))
                return await self._download_photo(
                    full.full_chat.chat_photo, file,
                    date=None, progress_callback=None
                )
            else:
                # Until there's a report for chats, no need to.
                return None
        return file

    async def download_media(self, message, file=None, progress_callback=None):
        """
        Downloads the given media, or the media from a specified Message.

        message (:obj:`Message` | :obj:`Media`):
            The media or message containing the media that will be downloaded.

        file (:obj:`str` | :obj:`file`, optional):
            The output file path, directory, or stream-like object.
            If the path exists and is a file, it will be overwritten.

        progress_callback (:obj:`callable`, optional):
            A callback function accepting two parameters:
            ``(recv bytes, total)``.

        Returns:
            ``None`` if no media was provided, or if it was Empty. On success
            the file path is returned since it may differ from the one given.
        """
        # TODO This won't work for messageService
        if isinstance(message, Message):
            date = message.date
            media = message.media
        else:
            date = datetime.now()
            media = message

        if isinstance(media, (MessageMediaPhoto, Photo)):
            return await self._download_photo(
                media, file, date, progress_callback
            )
        elif isinstance(media, (MessageMediaDocument, Document)):
            return await self._download_document(
                media, file, date, progress_callback
            )
        elif isinstance(media, MessageMediaContact):
            return await self._download_contact(
                media, file
            )

    async def _download_photo(self, photo, file, date, progress_callback):
        """Specialized version of .download_media() for photos"""
        # Determine the photo and its largest size
        if isinstance(photo, MessageMediaPhoto):
            photo = photo.photo
        if not isinstance(photo, Photo):
            return

        largest_size = photo.sizes[-1]
        file_size = largest_size.size
        largest_size = largest_size.location

        file = self._get_proper_filename(file, 'photo', '.jpg', date=date)

        # Download the media with the largest size input file location
        await self.download_file(
            InputFileLocation(
                volume_id=largest_size.volume_id,
                local_id=largest_size.local_id,
                secret=largest_size.secret
            ),
            file,
            file_size=file_size,
            progress_callback=progress_callback
        )
        return file

    async def _download_document(self, document, file, date, progress_callback):
        """Specialized version of .download_media() for documents"""
        if isinstance(document, MessageMediaDocument):
            document = document.document
        if not isinstance(document, Document):
            return

        file_size = document.size

        kind = 'document'
        possible_names = []
        for attr in document.attributes:
            if isinstance(attr, DocumentAttributeFilename):
                possible_names.insert(0, attr.file_name)

            elif isinstance(attr, DocumentAttributeAudio):
                kind = 'audio'
                if attr.performer and attr.title:
                    possible_names.append('{} - {}'.format(
                        attr.performer, attr.title
                    ))
                elif attr.performer:
                    possible_names.append(attr.performer)
                elif attr.title:
                    possible_names.append(attr.title)
                elif attr.voice:
                    kind = 'voice'

        file = self._get_proper_filename(
            file, kind, utils.get_extension(document),
            date=date, possible_names=possible_names
        )

        await self.download_file(
            InputDocumentFileLocation(
                id=document.id,
                access_hash=document.access_hash,
                version=document.version
            ),
            file,
            file_size=file_size,
            progress_callback=progress_callback
        )
        return file

    @staticmethod
    def _download_contact(mm_contact, file):
        """Specialized version of .download_media() for contacts.
           Will make use of the vCard 4.0 format
        """
        first_name = mm_contact.first_name
        last_name = mm_contact.last_name
        phone_number = mm_contact.phone_number

        if isinstance(file, str):
            file = TelegramClient._get_proper_filename(
                file, 'contact', '.vcard',
                possible_names=[first_name, phone_number, last_name]
            )
            f = open(file, 'w', encoding='utf-8')
        else:
            f = file

        try:
            # Remove these pesky characters
            first_name = first_name.replace(';', '')
            last_name = (last_name or '').replace(';', '')
            f.write('BEGIN:VCARD\n')
            f.write('VERSION:4.0\n')
            f.write('N:{};{};;;\n'.format(first_name, last_name))
            f.write('FN:{} {}\n'.format(first_name, last_name))
            f.write('TEL;TYPE=cell;VALUE=uri:tel:+{}\n'.format(phone_number))
            f.write('END:VCARD\n')
        finally:
            # Only close the stream if we opened it
            if isinstance(file, str):
                f.close()

        return file

    @staticmethod
    def _get_proper_filename(file, kind, extension,
                             date=None, possible_names=None):
        """Gets a proper filename for 'file', if this is a path.

           'kind' should be the kind of the output file (photo, document...)
           'extension' should be the extension to be added to the file if
                       the filename doesn't have any yet
           'date' should be when this file was originally sent, if known
           'possible_names' should be an ordered list of possible names

           If no modification is made to the path, any existing file
           will be overwritten.
           If any modification is made to the path, this method will
           ensure that no existing file will be overwritten.
        """
        if file is not None and not isinstance(file, str):
            # Probably a stream-like object, we cannot set a filename here
            return file

        if file is None:
            file = ''
        elif os.path.isfile(file):
            # Make no modifications to valid existing paths
            return file

        if os.path.isdir(file) or not file:
            try:
                name = None if possible_names is None else next(
                    x for x in possible_names if x
                )
            except StopIteration:
                name = None

            if not name:
                if not date:
                    date = datetime.now()
                name = '{}_{}-{:02}-{:02}_{:02}-{:02}-{:02}'.format(
                    kind,
                    date.year, date.month, date.day,
                    date.hour, date.minute, date.second,
                )
            file = os.path.join(file, name)

        directory, name = os.path.split(file)
        name, ext = os.path.splitext(name)
        if not ext:
            ext = extension

        result = os.path.join(directory, name + ext)
        if not os.path.isfile(result):
            return result

        i = 1
        while True:
            result = os.path.join(directory, '{} ({}){}'.format(name, i, ext))
            if not os.path.isfile(result):
                return result
            i += 1

    async def download_file(self, input_location, file, part_size_kb=None,
                            file_size=None, progress_callback=None):
        """
        Downloads the given input location to a file.

        Args:
            input_location (:obj:`InputFileLocation`):
                The file location from which the file will be downloaded.

            file (:obj:`str` | :obj:`file`, optional):
                The output file path, directory, or stream-like object.
                If the path exists and is a file, it will be overwritten.

            part_size_kb (:obj:`int`, optional):
                Chunk size when downloading files. The larger, the less
                requests will be made (up to 512KB maximum).

            file_size (:obj:`int`, optional):
                The file size that is about to be downloaded, if known.
                Only used if ``progress_callback`` is specified.

            progress_callback (:obj:`callable`, optional):
                A callback function accepting two parameters:
                ``(downloaded bytes, total)``. Note that the
                ``total`` is the provided ``file_size``.
        """
        if not part_size_kb:
            if not file_size:
                part_size_kb = 64  # Reasonable default
            else:
                part_size_kb = utils.get_appropriated_part_size(file_size)

        part_size = int(part_size_kb * 1024)
        # https://core.telegram.org/api/files says:
        # > part_size % 1024 = 0 (divisible by 1KB)
        #
        # But https://core.telegram.org/cdn (more recent) says:
        # > limit must be divisible by 4096 bytes
        # So we just stick to the 4096 limit.
        if part_size % 4096 != 0:
            raise ValueError(
                'The part size must be evenly divisible by 4096.')

        if isinstance(file, str):
            # Ensure that we'll be able to download the media
            helpers.ensure_parent_dir_exists(file)
            f = open(file, 'wb')
        else:
            f = file

        # The used client will change if FileMigrateError occurs
        client = self
        cdn_decrypter = None

        __log__.info('Downloading file in chunks of %d bytes', part_size)
        try:
            offset = 0
            while True:
                try:
                    if cdn_decrypter:
                        result = await cdn_decrypter.get_file()
                    else:
                        result = await client(GetFileRequest(
                            input_location, offset, part_size
                        ))

                        if isinstance(result, FileCdnRedirect):
                            __log__.info('File lives in a CDN')
                            cdn_decrypter, result = \
                                await CdnDecrypter.prepare_decrypter(
                                    client,
                                    await self._get_cdn_client(result),
                                    result
                                )

                except FileMigrateError as e:
                    __log__.info('File lives in another DC')
                    client = await self._get_exported_client(e.new_dc)
                    continue

                offset += part_size

                # If we have received no data (0 bytes), the file is over
                # So there is nothing left to download and write
                if not result.bytes:
                    # Return some extra information, unless it's a CDN file
                    return getattr(result, 'type', '')

                f.write(result.bytes)
                __log__.debug('Saved %d more bytes', len(result.bytes))
                if progress_callback:
                    progress_callback(f.tell(), file_size)
        finally:
            if client != self:
                client.disconnect()

            if cdn_decrypter:
                try:
                    cdn_decrypter.client.disconnect()
                except:
                    pass
            if isinstance(file, str):
                f.close()

    # endregion

    # endregion

    # region Event handling

    def on(self, event):
        """
        Decorator helper method around add_event_handler().

        Args:
            event (:obj:`_EventBuilder` | :obj:`type`):
                The event builder class or instance to be used,
                for instance ``events.NewMessage``.
        """
        async def decorator(f):
            await self.add_event_handler(f, event)
            return f

        return decorator

    async def _on_handler(self, update):
        for builder, callback in self._event_builders:
            event = builder.build(update)
            if event:
                event._client = self
                await callback(event)

    async def add_event_handler(self, callback, event=None):
        """
        Registers the given callback to be called on the specified event.

        Args:
            callback (:obj:`callable`):
                The callable function accepting one parameter to be used.

            event (:obj:`_EventBuilder` | :obj:`type`, optional):
                The event builder class or instance to be used,
                for instance ``events.NewMessage``.

                If left unspecified, ``events.Raw`` (the ``Update`` objects
                with no further processing) will be passed instead.
        """

        self.updates.handler = self._on_handler
        if isinstance(event, type):
            event = event()
        elif not event:
            event = events.Raw()

        await event.resolve(self)
        self._event_builders.append((event, callback))

    def add_update_handler(self, handler):
        """Adds an update handler (a function which takes a TLObject,
          an update, as its parameter) and listens for updates"""
        warnings.warn(
            'add_update_handler is deprecated, use the @client.on syntax '
            'or add_event_handler(callback, events.Raw) instead (see '
            'https://telethon.rtfd.io/en/latest/extra/basic/working-'
            'with-updates.html)'
        )
        self.add_event_handler(handler, events.Raw)

    def remove_update_handler(self, handler):
        pass

    def list_update_handlers(self):
        return []

    # endregion

    # region Small utilities to make users' life easier

    async def get_entity(self, entity):
        """
        Turns the given entity into a valid Telegram user or chat.

        entity (:obj:`str` | :obj:`int` | :obj:`Peer` | :obj:`InputPeer`):
            The entity (or iterable of entities) to be transformed.
            If it's a string which can be converted to an integer or starts
            with '+' it will be resolved as if it were a phone number.

            If it doesn't start with '+' or starts with a '@' it will be
            be resolved from the username. If no exact match is returned,
            an error will be raised.

            If the entity is an integer or a Peer, its information will be
            returned through a call to self.get_input_peer(entity).

            If the entity is neither, and it's not a TLObject, an
            error will be raised.

        Returns:
            ``User``, ``Chat`` or ``Channel`` corresponding to the input
            entity.
        """
        if hasattr(entity, '__iter__') and not isinstance(entity, str):
            single = False
        else:
            single = True
            entity = (entity,)

        # Group input entities by string (resolve username),
        # input users (get users), input chat (get chats) and
        # input channels (get channels) to get the most entities
        # in the less amount of calls possible.
        inputs = [
            x if isinstance(x, str) else await self.get_input_entity(x)
            for x in entity
        ]
        users = [x for x in inputs if isinstance(x, InputPeerUser)]
        chats = [x.chat_id for x in inputs if isinstance(x, InputPeerChat)]
        channels = [x for x in inputs if isinstance(x, InputPeerChannel)]
        if users:
            # GetUsersRequest has a limit of 200 per call
            tmp = []
            while users:
                curr, users = users[:200], users[200:]
                tmp.extend(await self(GetUsersRequest(curr)))
            users = tmp
        if chats:  # TODO Handle chats slice?
            chats = (await self(GetChatsRequest(chats))).chats
        if channels:
            channels = (await self(GetChannelsRequest(channels))).chats

        # Merge users, chats and channels into a single dictionary
        id_entity = {
            utils.get_peer_id(x): x
            for x in itertools.chain(users, chats, channels)
        }

        # We could check saved usernames and put them into the users,
        # chats and channels list from before. While this would reduce
        # the amount of ResolveUsername calls, it would fail to catch
        # username changes.
        result = [
            await self._get_entity_from_string(x) if isinstance(x, str)
            else id_entity[utils.get_peer_id(x)]
            for x in inputs
        ]
        return result[0] if single else result

    async def _get_entity_from_string(self, string):
        """
        Gets a full entity from the given string, which may be a phone or
        an username, and processes all the found entities on the session.
        The string may also be a user link, or a channel/chat invite link.
        This method has the side effect of adding the found users to the
        session database, so it can be queried later without API calls,
        if this option is enabled on the session.
        Returns the found entity, or raises TypeError if not found.
        """
        phone = utils.parse_phone(string)
        if phone:
            for user in (await self(GetContactsRequest(0))).users:
                if user.phone == phone:
                    return user
        else:
            username, is_join_chat = utils.parse_username(string)
            if is_join_chat:
                invite = await self(CheckChatInviteRequest(username))
                if isinstance(invite, ChatInvite):
                    raise ValueError(
                        'Cannot get entity from a channel '
                        '(or group) that you are not part of'
                    )
                elif isinstance(invite, ChatInviteAlready):
                    return invite.chat
            elif username:
                if username in ('me', 'self'):
                    return await self.get_me()
                result = await self(ResolveUsernameRequest(username))
                for entity in itertools.chain(result.users, result.chats):
                    if entity.username.lower() == username:
                        return entity
            try:
                # Nobody with this username, maybe it's an exact name/title
                return await self.get_entity(
                    self.session.get_input_entity(string))
            except ValueError:
                pass

        raise TypeError(
            'Cannot turn "{}" into any entity (user or chat)'.format(string)
        )

    async def get_input_entity(self, peer):
        """
        Turns the given peer into its input entity version. Most requests
        use this kind of InputUser, InputChat and so on, so this is the
        most suitable call to make for those cases.
        entity (:obj:`str` | :obj:`int` | :obj:`Peer` | :obj:`InputPeer`):
            The integer ID of an user or otherwise either of a
            ``PeerUser``, ``PeerChat`` or ``PeerChannel``, for
            which to get its ``Input*`` version.
            If this ``Peer`` hasn't been seen before by the library, the top
            dialogs will be loaded and their entities saved to the session
            file (unless this feature was disabled explicitly).
            If in the end the access hash required for the peer was not found,
            a ValueError will be raised.
        Returns:
            ``InputPeerUser``, ``InputPeerChat`` or ``InputPeerChannel``.
        """
        try:
            # First try to get the entity from cache, otherwise figure it out
            return self.session.get_input_entity(peer)
        except ValueError:
            pass

        if isinstance(peer, str):
            if peer in ('me', 'self'):
                return InputPeerSelf()
            return utils.get_input_peer(await self._get_entity_from_string(peer))

        is_peer = False
        if isinstance(peer, int):
            peer = PeerUser(peer)
            is_peer = True
        else:
            try:
                is_peer = peer.SUBCLASS_OF_ID == 0x2d45687  # crc32(b'Peer')
                if not is_peer:
                    return utils.get_input_peer(peer)
            except (AttributeError, TypeError):
                pass  # Attribute if not TLObject, Type if not "casteable"

        if not is_peer:
            raise TypeError(
                'Cannot turn "{}" into an input entity.'.format(peer)
            )

        # Not found, look in the latest dialogs.
        # This is useful if for instance someone just sent a message but
        # the updates didn't specify who, as this person or chat should
        # be in the latest dialogs.
        dialogs = await self(GetDialogsRequest(
            offset_date=None,
            offset_id=0,
            offset_peer=InputPeerEmpty(),
            limit=0,
            exclude_pinned=True
        ))

        target = utils.get_peer_id(peer)
        for entity in itertools.chain(dialogs.users, dialogs.chats):
            if utils.get_peer_id(entity) == target:
                return utils.get_input_peer(entity)

        raise TypeError(
            'Could not find the input entity corresponding to "{}".'
            'Make sure you have encountered this peer before.'.format(peer)
        )

    # endregion<|MERGE_RESOLUTION|>--- conflicted
+++ resolved
@@ -486,14 +486,8 @@
                 self._self_input_peer = utils.get_input_peer(
                     me, allow_self=False
                 )
-<<<<<<< HEAD
-                if input_peer:
-                    return self._self_input_peer
-            return me
-=======
 
             return self._self_input_peer if input_peer else me
->>>>>>> 098602ca
         except UnauthorizedError:
             return None
 
