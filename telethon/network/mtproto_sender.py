"""
This module contains the class used to communicate with Telegram's servers
encrypting every packet, and relies on a valid AuthKey in the used Session.
"""
import asyncio
import gzip
import logging
from asyncio import Event

from .. import helpers as utils
from ..errors import (
    BadMessageError, InvalidChecksumError, BrokenAuthKeyError,
    rpc_message_to_error
)
from ..extensions import BinaryReader
from ..tl import TLMessage, MessageContainer, GzipPacked
from ..tl.all_tlobjects import tlobjects
from ..tl.functions.auth import LogOutRequest
from ..tl.types import (
    MsgsAck, Pong, BadServerSalt, BadMsgNotification, FutureSalts,
    MsgNewDetailedInfo, NewSessionCreated, MsgDetailedInfo
)

__log__ = logging.getLogger(__name__)


class MtProtoSender:
    """MTProto Mobile Protocol sender
       (https://core.telegram.org/mtproto/description).

       Note that this class is not thread-safe, and calling send/receive
       from two or more threads at the same time is undefined behaviour.
       Rationale: a new connection should be spawned to send/receive requests
                  in parallel, so thread-safety (hence locking) isn't needed.
    """

    def __init__(self, session, connection, loop=None):
        """
        Initializes a new MTProto sender.

        :param session:
            the Session to be used with this sender. Must contain the IP and
            port of the server, salt, ID, and AuthKey,
        :param connection:
            the Connection to be used.
        :param loop:
            the asyncio loop to be used, or the default one.
        """
        self.session = session
        self.connection = connection
        self._loop = loop if loop else asyncio.get_event_loop()
        self._recv_lock = asyncio.Lock()

        # Requests (as msg_id: Message) sent waiting to be received
        self._pending_receive = {}

    async def connect(self):
        """Connects to the server."""
        await self.connection.connect(self.session.server_address, self.session.port)

    def is_connected(self):
        """
        Determines whether the sender is connected or not.

        :return: true if the sender is connected.
        """
        return self.connection.is_connected()

    def disconnect(self):
        """Disconnects from the server."""
        self.connection.close()
        self._clear_all_pending()

    # region Send and receive

    async def send(self, *requests):
        """
        Sends the specified TLObject(s) (which must be requests),
        and acknowledging any message which needed confirmation.

        :param requests: the requests to be sent.
        """

        # Prepare the event of every request
        for r in requests:
            if r.confirm_received is None:
                r.confirm_received = Event(loop=self._loop)
            else:
                r.confirm_received.clear()

        # Finally send our packed request(s)
        messages = [TLMessage(self.session, r) for r in requests]
        self._pending_receive.update({m.msg_id: m for m in messages})

<<<<<<< HEAD
=======
        __log__.debug('Sending requests with IDs: %s', ', '.join(
            '{}: {}'.format(m.request.__class__.__name__, m.msg_id)
            for m in messages
        ))

        # Pack everything in the same container if we need to send AckRequests
        if self._need_confirmation:
            messages.append(
                TLMessage(self.session, MsgsAck(list(self._need_confirmation)))
            )
            self._need_confirmation.clear()

>>>>>>> 030f2922
        if len(messages) == 1:
            message = messages[0]
        else:
            message = TLMessage(self.session, MessageContainer(messages))
            # On bad_msg_salt errors, Telegram will reply with the ID of
            # the container and not the requests it contains, so in case
            # this happens we need to know to which container they belong.
            for m in messages:
                m.container_msg_id = message.msg_id

        await self._send_message(message)

    async def _send_acknowledge(self, msg_id):
        """Sends a message acknowledge for the given msg_id."""
        await self._send_message(TLMessage(self.session, MsgsAck([msg_id])))

    async def receive(self, update_state):
        """
        Receives a single message from the connected endpoint.

        This method returns nothing, and will only affect other parts
        of the MtProtoSender such as the updates callback being fired
        or a pending request being confirmed.

        Any unhandled object (likely updates) will be passed to
        update_state.process(TLObject).

        :param update_state:
            the UpdateState that will process all the received
            Update and Updates objects.
        """
        try:
            with await self._recv_lock:
                # Receiving items is not an "atomic" operation since we
                # need to read the length and then upcoming parts separated.
                body = await self.connection.recv()
        except (BufferError, InvalidChecksumError):
            # TODO BufferError, we should spot the cause...
            # "No more bytes left"; something wrong happened, clear
            # everything to be on the safe side, or:
            #
            # "This packet should be skipped"; since this may have
            # been a result for a request, invalidate every request
            # and just re-invoke them to avoid problems
            __log__.exception('Error while receiving server response. '
                              '%d pending request(s) will be ignored',
                              len(self._pending_receive))
            self._clear_all_pending()
            return

        message, remote_msg_id, remote_seq = self._decode_msg(body)
        with BinaryReader(message) as reader:
            await self._process_msg(remote_msg_id, remote_seq, reader, update_state)
            await self._send_acknowledge(remote_msg_id)

    # endregion

    # region Low level processing

    async def _send_message(self, message):
        """
        Sends the given encrypted through the network.

        :param message: the TLMessage to be sent.
        """
        await self.connection.send(utils.pack_message(self.session, message))

    def _decode_msg(self, body):
        """
        Decodes the body of the payload received from the network.

        :param body: the body to be decoded.
        :return: a tuple of (decoded message, remote message id, remote seq).
        """
        if len(body) < 8:
            if body == b'l\xfe\xff\xff':
                raise BrokenAuthKeyError()
            else:
                raise BufferError("Can't decode packet ({})".format(body))

        with BinaryReader(body) as reader:
            return utils.unpack_message(self.session, reader)

    async def _process_msg(self, msg_id, sequence, reader, state):
        """
        Processes the message read from the network inside reader.

        :param msg_id: the ID of the message.
        :param sequence: the sequence of the message.
        :param reader: the BinaryReader that contains the message.
        :param state: the current UpdateState.
        :return: true if the message was handled correctly, false otherwise.
        """
        # TODO Check salt, session_id and sequence_number

        code = reader.read_int(signed=False)
        reader.seek(-4)

        # These are a bit of special case, not yet generated by the code gen
        if code == 0xf35c6d01:  # rpc_result, (response of an RPC call)
            __log__.debug('Processing Remote Procedure Call result')
            return await self._handle_rpc_result(msg_id, sequence, reader)

        if code == MessageContainer.CONSTRUCTOR_ID:
            __log__.debug('Processing container result')
            return await self._handle_container(msg_id, sequence, reader, state)

        if code == GzipPacked.CONSTRUCTOR_ID:
            __log__.debug('Processing gzipped result')
            return await self._handle_gzip_packed(msg_id, sequence, reader, state)

        if code not in tlobjects:
            __log__.warning(
                'Unknown message with ID %d, data left in the buffer %s',
                hex(code), repr(reader.get_bytes()[reader.tell_position():])
            )
            return False

        obj = reader.tgread_object()
        __log__.debug('Processing %s result', type(obj).__name__)

        if isinstance(obj, Pong):
            return await self._handle_pong(msg_id, sequence, obj)

        if isinstance(obj, BadServerSalt):
            return await self._handle_bad_server_salt(msg_id, sequence, obj)

        if isinstance(obj, BadMsgNotification):
            return await self._handle_bad_msg_notification(msg_id, sequence, obj)

        if isinstance(obj, MsgDetailedInfo):
            return await self._handle_msg_detailed_info(msg_id, sequence, obj)

        if isinstance(obj, MsgNewDetailedInfo):
            return await self._handle_msg_new_detailed_info(msg_id, sequence, obj)

        if isinstance(obj, NewSessionCreated):
            return await self._handle_new_session_created(msg_id, sequence, obj)

        if isinstance(obj, MsgsAck):  # may handle the request we wanted
            # Ignore every ack request *unless* when logging out, when it's
            # when it seems to only make sense. We also need to set a non-None
            # result since Telegram doesn't send the response for these.
            for msg_id in obj.msg_ids:
                r = self._pop_request_of_type(msg_id, LogOutRequest)
                if r:
                    r.result = True  # Telegram won't send this value
                    r.confirm_received.set()

            return True

        if isinstance(obj, FutureSalts):
            r = self._pop_request(obj.req_msg_id)
            if r:
                r.result = obj
                r.confirm_received.set()

        # If the object isn't any of the above, then it should be an Update.
        self.session.process_entities(obj)
        if state:
            state.process(obj)

        return True

    # endregion

    # region Message handling

    def _pop_request(self, msg_id):
        """
        Pops a pending **request** from self._pending_receive.

        :param msg_id: the ID of the message that belongs to the request.
        :return: the request, or None if it wasn't found.
        """
        message = self._pending_receive.pop(msg_id, None)
        if message:
            return message.request

    def _pop_request_of_type(self, msg_id, t):
        """
        Pops a pending **request** from self._pending_receive.

        :param msg_id: the ID of the message that belongs to the request.
        :param t: the type of the desired request.
        :return: the request matching the type t, or None if it wasn't found.
        """
        message = self._pending_receive.get(msg_id, None)
        if message and isinstance(message.request, t):
            return self._pending_receive.pop(msg_id).request

    def _pop_requests_of_container(self, container_msg_id):
        """
        Pops pending **requests** from self._pending_receive.

        :param container_msg_id: the ID of the container.
        :return: the requests that belong to the given container. May be empty.
        """
        msgs = [msg for msg in self._pending_receive.values()
                if msg.container_msg_id == container_msg_id]

        requests = [msg.request for msg in msgs]
        for msg in msgs:
            self._pending_receive.pop(msg.msg_id, None)
        return requests

    def _clear_all_pending(self):
        """
        Clears all pending requests, and flags them all as received.
        """
        for r in self._pending_receive.values():
            r.request.confirm_received.set()
        self._pending_receive.clear()

    async def _resend_request(self, msg_id):
        """
        Re-sends the request that belongs to a certain msg_id. This may
        also be the msg_id of a container if they were sent in one.

        :param msg_id: the ID of the request to be resent.
        """
        request = self._pop_request(msg_id)
        if request:
            await self.send(request)
            return
        requests = self._pop_requests_of_container(msg_id)
        if requests:
            await self.send(*requests)

    async def _handle_pong(self, msg_id, sequence, pong):
        """
        Handles a Pong response.

        :param msg_id: the ID of the message.
        :param sequence: the sequence of the message.
        :param reader: the reader containing the Pong.
        :return: true, as it always succeeds.
        """
        request = self._pop_request(pong.msg_id)
        if request:
            request.result = pong
            request.confirm_received.set()

        return True

    async def _handle_container(self, msg_id, sequence, reader, state):
        """
        Handles a MessageContainer response.

        :param msg_id: the ID of the message.
        :param sequence: the sequence of the message.
        :param reader: the reader containing the MessageContainer.
        :return: true, as it always succeeds.
        """
        for inner_msg_id, _, inner_len in MessageContainer.iter_read(reader):
            begin_position = reader.tell_position()

            # Note that this code is IMPORTANT for skipping RPC results of
            # lost requests (i.e., ones from the previous connection session)
            try:
                if not await self._process_msg(inner_msg_id, sequence, reader, state):
                    reader.set_position(begin_position + inner_len)
            except:
                # If any error is raised, something went wrong; skip the packet
                reader.set_position(begin_position + inner_len)
                raise

        return True

    async def _handle_bad_server_salt(self, msg_id, sequence, bad_salt):
        """
        Handles a BadServerSalt response.

        :param msg_id: the ID of the message.
        :param sequence: the sequence of the message.
        :param reader: the reader containing the BadServerSalt.
        :return: true, as it always succeeds.
        """
        self.session.salt = bad_salt.new_server_salt
        self.session.save()

        # "the bad_server_salt response is received with the
        # correct salt, and the message is to be re-sent with it"
        await self._resend_request(bad_salt.bad_msg_id)

        return True

    async def _handle_bad_msg_notification(self, msg_id, sequence, bad_msg):
        """
        Handles a BadMessageError response.

        :param msg_id: the ID of the message.
        :param sequence: the sequence of the message.
        :param reader: the reader containing the BadMessageError.
        :return: true, as it always succeeds.
        """
        error = BadMessageError(bad_msg.error_code)
        __log__.warning('Read bad msg notification %s: %s', bad_msg, error)
        if bad_msg.error_code in (16, 17):
            # sent msg_id too low or too high (respectively).
            # Use the current msg_id to determine the right time offset.
            self.session.update_time_offset(correct_msg_id=msg_id)
            __log__.info('Attempting to use the correct time offset')
            await self._resend_request(bad_msg.bad_msg_id)
            return True
        elif bad_msg.error_code == 32:
            # msg_seqno too low, so just pump it up by some "large" amount
            # TODO A better fix would be to start with a new fresh session ID
            self.session._sequence += 64
            __log__.info('Attempting to set the right higher sequence')
            await self._resend_request(bad_msg.bad_msg_id)
            return True
        elif bad_msg.error_code == 33:
            # msg_seqno too high never seems to happen but just in case
            self.session._sequence -= 16
            __log__.info('Attempting to set the right lower sequence')
            await self._resend_request(bad_msg.bad_msg_id)
            return True
        else:
            raise error

    async def _handle_msg_detailed_info(self, msg_id, sequence, msg_new):
        """
        Handles a MsgDetailedInfo response.

        :param msg_id: the ID of the message.
        :param sequence: the sequence of the message.
        :param reader: the reader containing the MsgDetailedInfo.
        :return: true, as it always succeeds.
        """
        # TODO For now, simply ack msg_new.answer_msg_id
        # Relevant tdesktop source code: https://goo.gl/VvpCC6
        await self._send_acknowledge(msg_new.answer_msg_id)
        return True

    async def _handle_msg_new_detailed_info(self, msg_id, sequence, msg_new):
        """
        Handles a MsgNewDetailedInfo response.

        :param msg_id: the ID of the message.
        :param sequence: the sequence of the message.
        :param reader: the reader containing the MsgNewDetailedInfo.
        :return: true, as it always succeeds.
        """
        # TODO For now, simply ack msg_new.answer_msg_id
        # Relevant tdesktop source code: https://goo.gl/G7DPsR
        await self._send_acknowledge(msg_new.answer_msg_id)
        return True

    async def _handle_new_session_created(self, msg_id, sequence, new_session):
        """
        Handles a NewSessionCreated response.

        :param msg_id: the ID of the message.
        :param sequence: the sequence of the message.
        :param reader: the reader containing the NewSessionCreated.
        :return: true, as it always succeeds.
        """
        self.session.salt = new_session.server_salt
        # TODO https://goo.gl/LMyN7A
        return True

    async def _handle_rpc_result(self, msg_id, sequence, reader):
        """
        Handles a RPCResult response.

        :param msg_id: the ID of the message.
        :param sequence: the sequence of the message.
        :param reader: the reader containing the RPCResult.
        :return: true if the request ID to which this result belongs is found,
                 false otherwise (meaning nothing was read).
        """
        reader.read_int(signed=False)  # code
        request_id = reader.read_long()
        inner_code = reader.read_int(signed=False)

        __log__.debug('Received response for request with ID %d', request_id)
        request = self._pop_request(request_id)

        if inner_code == 0x2144ca19:  # RPC Error
            if self.session.report_errors and request:
                error = rpc_message_to_error(
                    reader.read_int(), reader.tgread_string(),
                    report_method=type(request).CONSTRUCTOR_ID
                )
            else:
                error = rpc_message_to_error(
                    reader.read_int(), reader.tgread_string()
                )

            if request:
                request.rpc_error = error
                request.confirm_received.set()
            # else TODO Where should this error be reported?
            # Read may be async. Can an error not-belong to a request?
            return True  # All contents were read okay

        elif request:
            if inner_code == 0x3072cfa1:  # GZip packed
                unpacked_data = gzip.decompress(reader.tgread_bytes())
                with BinaryReader(unpacked_data) as compressed_reader:
                    request.on_response(compressed_reader)
            else:
                reader.seek(-4)
                request.on_response(reader)

            self.session.process_entities(request.result)
            request.confirm_received.set()
            return True

        # If it's really a result for RPC from previous connection
        # session, it will be skipped by the handle_container().
        # For some reason this also seems to happen when downloading
        # photos, where the server responds with FileJpeg().
        try:
            obj = reader.tgread_object()
        except Exception as e:
            obj = '(failed to read: %s)' % e

        __log__.warning(
            'Lost request (ID %d) with code %s will be skipped, contents: %s',
            request_id, hex(inner_code), obj
        )
        return False

    async def _handle_gzip_packed(self, msg_id, sequence, reader, state):
        """
        Handles a GzipPacked response.

        :param msg_id: the ID of the message.
        :param sequence: the sequence of the message.
        :param reader: the reader containing the GzipPacked.
        :return: the result of processing the packed message.
        """
        with BinaryReader(GzipPacked.read(reader)) as compressed_reader:
            return await self._process_msg(msg_id, sequence, compressed_reader, state)

    # endregion<|MERGE_RESOLUTION|>--- conflicted
+++ resolved
@@ -92,21 +92,11 @@
         messages = [TLMessage(self.session, r) for r in requests]
         self._pending_receive.update({m.msg_id: m for m in messages})
 
-<<<<<<< HEAD
-=======
         __log__.debug('Sending requests with IDs: %s', ', '.join(
             '{}: {}'.format(m.request.__class__.__name__, m.msg_id)
             for m in messages
         ))
 
-        # Pack everything in the same container if we need to send AckRequests
-        if self._need_confirmation:
-            messages.append(
-                TLMessage(self.session, MsgsAck(list(self._need_confirmation)))
-            )
-            self._need_confirmation.clear()
-
->>>>>>> 030f2922
         if len(messages) == 1:
             message = messages[0]
         else:
