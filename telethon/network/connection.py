--- conflicted
+++ resolved
@@ -195,11 +195,7 @@
             while True:
                 data = b''
                 try:
-<<<<<<< HEAD
-                    __log__.error(repr(await self.read(1)))
-=======
-                    data += self.read(1)
->>>>>>> 53f7b606
+                    data += await self.read(1)
                 except TimeoutError:
                     break
                 finally:
