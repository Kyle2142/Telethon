--- conflicted
+++ resolved
@@ -383,46 +383,14 @@
                    x.content_related for x in requests):
             raise ValueError('You can only invoke requests, not types!')
 
-<<<<<<< HEAD
         # TODO Determine the sender to be used (main or a new connection)
         sender = self._sender  # .clone(), .connect()
+        # We're on the same connection so no need to pass update_state=None
+        # to avoid getting messages that we haven't acknowledged yet.
 
         try:
             for _ in range(retries):
                 result = await self._invoke(sender, *requests)
-=======
-        # Determine the sender to be used (main or a new connection)
-        on_main_thread = threading.get_ident() == self._main_thread_ident
-        if on_main_thread or self._on_read_thread():
-            sender = self._sender
-            update_state = self.updates
-        else:
-            sender = self._sender.clone()
-            sender.connect()
-            # We're on another connection, Telegram will resend all the
-            # updates that we haven't acknowledged (potentially entering
-            # an infinite loop if we're calling this in response to an
-            # update event, as it would be received again and again). So
-            # to avoid this we will simply not process updates on these
-            # new temporary connections, as they will be sent and later
-            # acknowledged over the main connection.
-            update_state = None
-
-        # We should call receive from this thread if there's no background
-        # thread reading or if the server disconnected us and we're trying
-        # to reconnect. This is because the read thread may either be
-        # locked also trying to reconnect or we may be said thread already.
-        call_receive = not on_main_thread or self._recv_thread is None \
-                       or self._reconnect_lock.locked()
-        try:
-            for _ in range(retries):
-                if self._background_error and on_main_thread:
-                    raise self._background_error
-
-                result = self._invoke(
-                    sender, call_receive, update_state, *requests
-                )
->>>>>>> 7596f2b7
                 if result is not None:
                     return result
 
@@ -434,37 +402,16 @@
     # Let people use client.invoke(SomeRequest()) instead client(...)
     invoke = __call__
 
-<<<<<<< HEAD
     async def _invoke(self, sender, *requests):
-=======
-    def _invoke(self, sender, call_receive, update_state, *requests):
->>>>>>> 7596f2b7
         try:
             # Ensure that we start with no previous errors (i.e. resending)
             for x in requests:
                 x.confirm_received.clear()
                 x.rpc_error = None
 
-<<<<<<< HEAD
             await sender.send(*requests)
             while not all(x.confirm_received.is_set() for x in requests):
                 await sender.receive(update_state=self.updates)
-=======
-            sender.send(*requests)
-
-            if not call_receive:
-                # TODO This will be slightly troublesome if we allow
-                # switching between constant read or not on the fly.
-                # Must also watch out for calling .read() from two places,
-                # in which case a Lock would be required for .receive().
-                for x in requests:
-                    x.confirm_received.wait(
-                        sender.connection.get_timeout()
-                    )
-            else:
-                while not all(x.confirm_received.is_set() for x in requests):
-                    sender.receive(update_state=update_state)
->>>>>>> 7596f2b7
 
         except TimeoutError:
             pass  # We will just retry
@@ -505,17 +452,8 @@
                 'attempting to reconnect at DC {}'.format(e.new_dc)
             )
 
-<<<<<<< HEAD
             await self._reconnect(new_dc=e.new_dc)
             return await self._invoke(sender, *requests)
-=======
-            # TODO What happens with the background thread here?
-            # For normal use cases, this won't happen, because this will only
-            # be on the very first connection (not authorized, not running),
-            # but may be an issue for people who actually travel?
-            self._reconnect(new_dc=e.new_dc)
-            return self._invoke(sender, call_receive, update_state, *requests)
->>>>>>> 7596f2b7
 
         except ServerError as e:
             # Telegram is having some issues, just retry
