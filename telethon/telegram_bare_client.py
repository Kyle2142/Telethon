import logging
import os
import asyncio
from datetime import timedelta
from hashlib import md5
from io import BytesIO
from asyncio import Lock

from . import helpers as utils, version
from .crypto import rsa, CdnDecrypter
from .errors import (
    RPCError, BrokenAuthKeyError, ServerError,
    FloodWaitError, FileMigrateError, TypeNotFoundError,
    UnauthorizedError, PhoneMigrateError, NetworkMigrateError, UserMigrateError
)
from .network import authenticator, MtProtoSender, Connection, ConnectionMode
from .tl import TLObject, Session
from .tl.all_tlobjects import LAYER
from .tl.functions import (
    InitConnectionRequest, InvokeWithLayerRequest, PingRequest
)
from .tl.functions.auth import (
    ImportAuthorizationRequest, ExportAuthorizationRequest
)
from .tl.functions.help import (
    GetCdnConfigRequest, GetConfigRequest
)
from .tl.functions.updates import GetStateRequest
from .tl.functions.upload import (
    GetFileRequest, SaveBigFilePartRequest, SaveFilePartRequest
)
from .tl.types import InputFile, InputFileBig
from .tl.types.auth import ExportedAuthorization
from .tl.types.upload import FileCdnRedirect
from .update_state import UpdateState
from .utils import get_appropriated_part_size


DEFAULT_DC_ID = 4
DEFAULT_IPV4_IP = '149.154.167.51'
DEFAULT_IPV6_IP = '[2001:67c:4e8:f002::a]'
DEFAULT_PORT = 443

__log__ = logging.getLogger(__name__)


class TelegramBareClient:
    """Bare Telegram Client with just the minimum -

       The reason to distinguish between a MtProtoSender and a
       TelegramClient itself is because the sender is just that,
       a sender, which should know nothing about Telegram but
       rather how to handle this specific connection.

       The TelegramClient itself should know how to initialize
       a proper connection to the servers, as well as other basic
       methods such as disconnection and reconnection.

       This distinction between a bare client and a full client
       makes it possible to create clones of the bare version
       (by using the same session, IP address and port) to be
       able to execute queries on either, without the additional
       cost that would involve having the methods for signing in,
       logging out, and such.
    """

    # Current TelegramClient version
    __version__ = version.__version__

    # TODO Make this thread-safe, all connections share the same DC
    _config = None  # Server configuration (with .dc_options)

    # region Initialization

    def __init__(self, session, api_id, api_hash,
                 connection_mode=ConnectionMode.TCP_FULL,
                 use_ipv6=False,
                 proxy=None,
                 timeout=timedelta(seconds=5),
                 loop=None,
                 **kwargs):
        """Refer to TelegramClient.__init__ for docs on this method"""
        if not api_id or not api_hash:
            raise ValueError(
                "Your API ID or Hash cannot be empty or None. "
                "Refer to Telethon's wiki for more information.")

        self._use_ipv6 = use_ipv6
        
        # Determine what session object we have
        if isinstance(session, str) or session is None:
            session = Session(session)
        elif not isinstance(session, Session):
            raise TypeError(
                'The given session must be a str or a Session instance.'
            )

        self._loop = loop if loop else asyncio.get_event_loop()

        # ':' in session.server_address is True if it's an IPv6 address
        if (not session.server_address or
                (':' in session.server_address) != use_ipv6):
            session.set_dc(
                DEFAULT_DC_ID,
                DEFAULT_IPV6_IP if self._use_ipv6 else DEFAULT_IPV4_IP,
                DEFAULT_PORT
            )

        self.session = session
        self.api_id = int(api_id)
        self.api_hash = api_hash
        if self.api_id < 20:  # official apps must use obfuscated
            connection_mode = ConnectionMode.TCP_OBFUSCATED

        # This is the main sender, which will be used from the thread
        # that calls .connect(). Every other thread will spawn a new
        # temporary connection. The connection on this one is always
        # kept open so Telegram can send us updates.
        self._sender = MtProtoSender(
            self.session,
            Connection(mode=connection_mode, proxy=proxy, timeout=timeout, loop=self._loop),
            self._loop
        )

<<<<<<< HEAD
        self._logger = logging.getLogger(__name__)

        # Two coroutines may be calling reconnect() when the connection is lost,
=======
        # Two threads may be calling reconnect() when the connection is lost,
>>>>>>> c4e26c95
        # we only want one to actually perform the reconnection.
        self._reconnect_lock = Lock(loop=self._loop)

        # Cache "exported" sessions as 'dc_id: Session' not to recreate
        # them all the time since generating a new key is a relatively
        # expensive operation.
        self._exported_sessions = {}

        # This member will process updates if enabled.
        # One may change self.updates.enabled at any later point.
        self.updates = UpdateState(self._loop)

        # Used on connection - the user may modify these and reconnect
        kwargs['app_version'] = kwargs.get('app_version', self.__version__)
        for name, value in kwargs.items():
            if not hasattr(self.session, name):
                raise ValueError('Unknown named parameter', name)
            setattr(self.session, name, value)

        # Despite the state of the real connection, keep track of whether
        # the user has explicitly called .connect() or .disconnect() here.
        # This information is required by the read thread, who will be the
        # one attempting to reconnect on the background *while* the user
        # doesn't explicitly call .disconnect(), thus telling it to stop
        # retrying. The main thread, knowing there is a background thread
        # attempting reconnection as soon as it happens, will just sleep.
        self._user_connected = False

        # Save whether the user is authorized here (a.k.a. logged in)
        self._authorized = None  # None = We don't know yet

        # The first request must be in invokeWithLayer(initConnection(X)).
        # See https://core.telegram.org/api/invoking#saving-client-info.
        self._first_request = True

        self._recv_loop = None
        self._ping_loop = None

        # Default PingRequest delay
        self._ping_delay = timedelta(minutes=1)

    # endregion

    # region Connecting

    async def connect(self, _sync_updates=True):
        """Connects to the Telegram servers, executing authentication if
           required. Note that authenticating to the Telegram servers is
           not the same as authenticating the desired user itself, which
           may require a call (or several) to 'sign_in' for the first time.

           Note that the optional parameters are meant for internal use.

           If '_sync_updates', sync_updates() will be called and a
           second thread will be started if necessary. Note that this
           will FAIL if the client is not connected to the user's
           native data center, raising a "UserMigrateError", and
           calling .disconnect() in the process.
        """
<<<<<<< HEAD
        try:
            await self._sender.connect()
=======
        __log__.info('Connecting to %s:%d...',
                     self.session.server_address, self.session.port)

        self._main_thread_ident = threading.get_ident()
        self._background_error = None  # Clear previous errors

        try:
            self._sender.connect()
            __log__.info('Connection success!')
>>>>>>> c4e26c95

            # Connection was successful! Try syncing the update state
            # UNLESS '_sync_updates' is False (we probably are in
            # another data center and this would raise UserMigrateError)
            # to also assert whether the user is logged in or not.
            self._user_connected = True
            if self._authorized is None and _sync_updates:
                try:
                    await self.sync_updates()
                    self._set_connected_and_authorized()
                except UnauthorizedError:
                    self._authorized = False
            elif self._authorized:
                self._set_connected_and_authorized()

            return True

        except TypeNotFoundError as e:
            # This is fine, probably layer migration
            __log__.warning('Connection failed, got unexpected type with ID '
                            '%s. Migrating?', hex(e.invalid_constructor_id))
            self.disconnect()
            return await self.connect(_sync_updates=_sync_updates)

        except (RPCError, ConnectionError) as e:
            # Probably errors from the previous session, ignore them
            __log__.error('Connection failed due to %s', e)
            self.disconnect()
            return False

    def is_connected(self):
        return self._sender.is_connected()

    def _wrap_init_connection(self, query):
        """Wraps query around InvokeWithLayerRequest(InitConnectionRequest())"""
        return InvokeWithLayerRequest(LAYER, InitConnectionRequest(
            api_id=self.api_id,
            device_model=self.session.device_model,
            system_version=self.session.system_version,
            app_version=self.session.app_version,
            lang_code=self.session.lang_code,
            system_lang_code=self.session.system_lang_code,
            lang_pack='',  # "langPacks are for official apps only"
            query=query
        ))

    def disconnect(self):
<<<<<<< HEAD
        """Disconnects from the Telegram server"""
        self._user_connected = False
        self._sender.disconnect()
=======
        """Disconnects from the Telegram server
           and stops all the spawned threads"""
        __log__.info('Disconnecting...')
        self._user_connected = False  # This will stop recv_thread's loop

        __log__.debug('Stopping all workers...')
        self.updates.stop_workers()

        # This will trigger a "ConnectionResetError" on the recv_thread,
        # which won't attempt reconnecting as ._user_connected is False.
        __log__.debug('Disconnecting the socket...')
        self._sender.disconnect()

>>>>>>> c4e26c95
        # TODO Shall we clear the _exported_sessions, or may be reused?
        self._first_request = True  # On reconnect it will be first again

    def __del__(self):
        self.disconnect()

    async def _reconnect(self, new_dc=None):
        """If 'new_dc' is not set, only a call to .connect() will be made
           since it's assumed that the connection has been lost and the
           library is reconnecting.

           If 'new_dc' is set, the client is first disconnected from the
           current data center, clears the auth key for the old DC, and
           connects to the new data center.
        """
        if new_dc is None:
<<<<<<< HEAD
            # Assume we are disconnected due to some error, so connect again
            try:
                await self._reconnect_lock.acquire()
                if self.is_connected():
                    return True

                return await self.connect()
            except ConnectionResetError:
=======
            if self.is_connected():
                __log__.info('Reconnection aborted: already connected')
                return True

            try:
                __log__.info('Attempting reconnection...')
                return self.connect()
            except ConnectionResetError as e:
                __log__.warning('Reconnection failed due to %s', e)
>>>>>>> c4e26c95
                return False
            finally:
                self._reconnect_lock.release()
        else:
            # Since we're reconnecting possibly due to a UserMigrateError,
            # we need to first know the Data Centers we can connect to. Do
            # that before disconnecting.
<<<<<<< HEAD
            dc = await self._get_dc(new_dc)
=======
            dc = self._get_dc(new_dc)
            __log__.info('Reconnecting to new data center %s', dc)
>>>>>>> c4e26c95

            self.session.set_dc(dc.id, dc.ip_address, dc.port)
            # auth_key's are associated with a server, which has now changed
            # so it's not valid anymore. Set to None to force recreating it.
            self.session.auth_key = None
            self.session.save()
            self.disconnect()
            return await self.connect()

    def set_proxy(self, proxy):
        """Change the proxy used by the connections.
        """
        if self.is_connected():
            raise RuntimeError("You can't change the proxy while connected.")
        self._sender.connection.conn.proxy = proxy

    # endregion

    # region Working with different connections/Data Centers

    async def _get_dc(self, dc_id, cdn=False):
        """Gets the Data Center (DC) associated to 'dc_id'"""
        if not TelegramBareClient._config:
            TelegramBareClient._config = await self(GetConfigRequest())

        try:
            if cdn:
                # Ensure we have the latest keys for the CDNs
                for pk in await (self(GetCdnConfigRequest())).public_keys:
                    rsa.add_key(pk.public_key)

            return next(
                dc for dc in TelegramBareClient._config.dc_options
                if dc.id == dc_id and bool(dc.ipv6) == self._use_ipv6 and bool(dc.cdn) == cdn
            )
        except StopIteration:
            if not cdn:
                raise

            # New configuration, perhaps a new CDN was added?
            TelegramBareClient._config = await self(GetConfigRequest())
            return await self._get_dc(dc_id, cdn=cdn)

    async def _get_exported_client(self, dc_id):
        """Creates and connects a new TelegramBareClient for the desired DC.

           If it's the first time calling the method with a given dc_id,
           a new session will be first created, and its auth key generated.
           Exporting/Importing the authorization will also be done so that
           the auth is bound with the key.
        """
        # Thanks badoualy/kotlogram on /telegram/api/DefaultTelegramClient.kt
        # for clearly showing how to export the authorization! ^^
        session = self._exported_sessions.get(dc_id)
        if session:
            export_auth = None  # Already bound with the auth key
        else:
            # TODO Add a lock, don't allow two threads to create an auth key
            # (when calling .connect() if there wasn't a previous session).
            # for the same data center.
            dc = await self._get_dc(dc_id)

            # Export the current authorization to the new DC.
<<<<<<< HEAD
            export_auth = await self(ExportAuthorizationRequest(dc_id))
=======
            __log__.info('Exporting authorization for data center %s', dc)
            export_auth = self(ExportAuthorizationRequest(dc_id))
>>>>>>> c4e26c95

            # Create a temporary session for this IP address, which needs
            # to be different because each auth_key is unique per DC.
            #
            # Construct this session with the connection parameters
            # (system version, device model...) from the current one.
            session = Session(self.session)
            session.set_dc(dc.id, dc.ip_address, dc.port)
            self._exported_sessions[dc_id] = session

        __log__.info('Creating exported new client')
        client = TelegramBareClient(
            session, self.api_id, self.api_hash,
            proxy=self._sender.connection.conn.proxy,
            timeout=self._sender.connection.get_timeout(),
            loop=self._loop
        )
        await client.connect(_sync_updates=False)
        if isinstance(export_auth, ExportedAuthorization):
            await client(ImportAuthorizationRequest(
                id=export_auth.id, bytes=export_auth.bytes
            ))
        elif export_auth is not None:
            __log__.warning('Unknown export auth type %s', export_auth)

        client._authorized = True  # We exported the auth, so we got auth
        return client

    async def _get_cdn_client(self, cdn_redirect):
        """Similar to ._get_exported_client, but for CDNs"""
        session = self._exported_sessions.get(cdn_redirect.dc_id)
        if not session:
            dc = await self._get_dc(cdn_redirect.dc_id, cdn=True)
            session = Session(self.session)
            session.set_dc(dc.id, dc.ip_address, dc.port)
            self._exported_sessions[cdn_redirect.dc_id] = session

        __log__.info('Creating new CDN client')
        client = TelegramBareClient(
            session, self.api_id, self.api_hash,
            proxy=self._sender.connection.conn.proxy,
            timeout=self._sender.connection.get_timeout(),
            loop=self._loop
        )

        # This will make use of the new RSA keys for this specific CDN.
        #
        # We won't be calling GetConfigRequest because it's only called
        # when needed by ._get_dc, and also it's static so it's likely
        # set already. Avoid invoking non-CDN methods by not syncing updates.
        await client.connect(_sync_updates=False)
        client._authorized = self._authorized
        return client

    # endregion

    # region Invoking Telegram requests

    async def __call__(self, *requests, retries=5):
        """Invokes (sends) a MTProtoRequest and returns (receives) its result.

           The invoke will be retried up to 'retries' times before raising
           RuntimeError().
        """
        if not all(isinstance(x, TLObject) and
                   x.content_related for x in requests):
            raise TypeError('You can only invoke requests, not types!')

        # For logging purposes
        if len(requests) == 1:
            which = type(requests[0]).__name__
        else:
            which = '{} requests ({})'.format(
                len(requests), [type(x).__name__ for x in requests])

<<<<<<< HEAD
=======
        # Determine the sender to be used (main or a new connection)
        on_main_thread = threading.get_ident() == self._main_thread_ident
        if on_main_thread or self._on_read_thread():
            __log__.debug('Invoking %s from main thread', which)
            sender = self._sender
            update_state = self.updates
        else:
            __log__.debug('Invoking %s from background thread. '
                          'Creating temporary connection', which)

            sender = self._sender.clone()
            sender.connect()
            # We're on another connection, Telegram will resend all the
            # updates that we haven't acknowledged (potentially entering
            # an infinite loop if we're calling this in response to an
            # update event, as it would be received again and again). So
            # to avoid this we will simply not process updates on these
            # new temporary connections, as they will be sent and later
            # acknowledged over the main connection.
            update_state = None

>>>>>>> c4e26c95
        # We should call receive from this thread if there's no background
        # thread reading or if the server disconnected us and we're trying
        # to reconnect. This is because the read thread may either be
        # locked also trying to reconnect or we may be said thread already.
<<<<<<< HEAD
        call_receive = self._recv_loop is None

        for retry in range(retries):
            result = await self._invoke(call_receive, retry, *requests)
            if result is not None:
                return result

            await asyncio.sleep(retry + 1, loop=self._loop)
            self._logger.debug('RPC failed. Attempting reconnection.')
            if not self._reconnect_lock.locked():
                with await self._reconnect_lock:
                    self._reconnect()

        raise ValueError('Number of retries reached 0.')
=======
        call_receive = not on_main_thread or self._recv_thread is None \
                       or self._reconnect_lock.locked()
        try:
            for attempt in range(retries):
                if self._background_error and on_main_thread:
                    raise self._background_error

                result = self._invoke(
                    sender, call_receive, update_state, *requests
                )
                if result is not None:
                    return result

                __log__.warning('Invoking %s failed %d times, '
                                'reconnecting and retrying',
                                [str(x) for x in requests], attempt + 1)
                sleep(1)
                # The ReadThread has priority when attempting reconnection,
                # since this thread is constantly running while __call__ is
                # only done sometimes. Here try connecting only once/retry.
                if sender == self._sender:
                    if not self._reconnect_lock.locked():
                        with self._reconnect_lock:
                            self._reconnect()
                else:
                    sender.connect()

            raise RuntimeError('Number of retries reached 0.')
        finally:
            if sender != self._sender:
                sender.disconnect()  # Close temporary connections
>>>>>>> c4e26c95

    # Let people use client.invoke(SomeRequest()) instead client(...)
    invoke = __call__

<<<<<<< HEAD
    async def _invoke(self, call_receive, retry, *requests):
        # We need to specify the new layer (by initializing a new
        # connection) if it has changed from the latest known one.
        init_connection = self.session.layer != LAYER

=======
    def _invoke(self, sender, call_receive, update_state, *requests):
>>>>>>> c4e26c95
        try:
            # Ensure that we start with no previous errors (i.e. resending)
            for x in requests:
                x.rpc_error = None

            if not self.session.auth_key:
                __log__.info('Need to generate new auth key before invoking')
                self._first_request = True
                self.session.auth_key, self.session.time_offset = \
<<<<<<< HEAD
                    await authenticator.do_authentication(self._sender.connection)
                init_connection = True
=======
                    authenticator.do_authentication(self._sender.connection)
>>>>>>> c4e26c95

            if self._first_request:
                __log__.info('Initializing a new connection while invoking')
                if len(requests) == 1:
                    requests = [self._wrap_init_connection(requests[0])]
                else:
                    # We need a SINGLE request (like GetConfig) to init conn.
                    # Once that's done, the N original requests will be
                    # invoked.
                    TelegramBareClient._config = await self(
                        self._wrap_init_connection(GetConfigRequest())
                    )

            await self._sender.send(*requests)

            if not call_receive:
                await asyncio.wait(
                    list(map(lambda x: x.confirm_received.wait(), requests)),
                    timeout=self._sender.connection.get_timeout(),
                    loop=self._loop
                )
            else:
                while not all(x.confirm_received.is_set() for x in requests):
                    await self._sender.receive(update_state=self.updates)

        except BrokenAuthKeyError:
            __log__.error('Authorization key seems broken and was invalid!')
            self.session.auth_key = None

        except TimeoutError:
            __log__.warning('Invoking timed out')  # We will just retry

        except ConnectionResetError:
            __log__.warning('Connection was reset while invoking')
            if self._user_connected:
                # Server disconnected us, __call__ will try reconnecting.
                return None
            else:
                # User never called .connect(), so raise this error.
                raise

        # Clear the flag if we got this far
        self._first_request = False

        try:
            raise next(x.rpc_error for x in requests if x.rpc_error)
        except StopIteration:
            if any(x.result is None for x in requests):
                # "A container may only be accepted or
                # rejected by the other party as a whole."
                return None

            if len(requests) == 1:
                return requests[0].result
            else:
                return [x.result for x in requests]

        except (PhoneMigrateError, NetworkMigrateError,
                UserMigrateError) as e:

            await self._reconnect(new_dc=e.new_dc)
            return None

        except ServerError as e:
            # Telegram is having some issues, just retry
            __log__.error('Telegram servers are having internal errors %s', e)

        except FloodWaitError as e:
            __log__.warning('Request invoked too often, wait %ds', e.seconds)
            if e.seconds > self.session.flood_sleep_threshold | 0:
                raise

<<<<<<< HEAD
            self._logger.debug(
                'Sleep of %d seconds below threshold, sleeping' % e.seconds
            )
            await asyncio.sleep(e.seconds, loop=self._loop)
            return None
=======
            sleep(e.seconds)
>>>>>>> c4e26c95

    # Some really basic functionality

    def is_user_authorized(self):
        """Has the user been authorized yet
           (code request sent and confirmed)?"""
        return self._authorized

    # endregion

    # region Uploading media

    async def upload_file(self,
                    file,
                    part_size_kb=None,
                    file_name=None,
                    progress_callback=None):
        """Uploads the specified file and returns a handle (an instance
           of InputFile or InputFileBig, as required) which can be later used.

           Uploading a file will simply return a "handle" to the file stored
           remotely in the Telegram servers, which can be later used on. This
           will NOT upload the file to your own chat.

           'file' may be either a file path, a byte array, or a stream.
           Note that if the file is a stream it will need to be read
           entirely into memory to tell its size first.

           If 'progress_callback' is not None, it should be a function that
           takes two parameters, (bytes_uploaded, total_bytes).

           Default values for the optional parameters if left as None are:
             part_size_kb = get_appropriated_part_size(file_size)
             file_name    = os.path.basename(file_path)
        """
        if isinstance(file, (InputFile, InputFileBig)):
            return file  # Already uploaded

        if isinstance(file, str):
            file_size = os.path.getsize(file)
        elif isinstance(file, bytes):
            file_size = len(file)
        else:
            file = file.read()
            file_size = len(file)

        # File will now either be a string or bytes
        if not part_size_kb:
            part_size_kb = get_appropriated_part_size(file_size)

        if part_size_kb > 512:
            raise ValueError('The part size must be less or equal to 512KB')

        part_size = int(part_size_kb * 1024)
        if part_size % 1024 != 0:
            raise ValueError('The part size must be evenly divisible by 1024')

        # Set a default file name if None was specified
        file_id = utils.generate_random_long()
        if not file_name:
            if isinstance(file, str):
                file_name = os.path.basename(file)
            else:
                file_name = str(file_id)

        # Determine whether the file is too big (over 10MB) or not
        # Telegram does make a distinction between smaller or larger files
        is_large = file_size > 10 * 1024 * 1024
        if not is_large:
            # Calculate the MD5 hash before anything else.
            # As this needs to be done always for small files,
            # might as well do it before anything else and
            # check the cache.
            if isinstance(file, str):
                with open(file, 'rb') as stream:
                    file = stream.read()
            hash_md5 = md5(file)
            tuple_ = self.session.get_file(hash_md5.digest(), file_size)
            if tuple_:
                __log__.info('File was already cached, not uploading again')
                return InputFile(name=file_name,
                    md5_checksum=tuple_[0], id=tuple_[2], parts=tuple_[3])
        else:
            hash_md5 = None

        part_count = (file_size + part_size - 1) // part_size
        __log__.info('Uploading file of %d bytes in %d chunks of %d',
                     file_size, part_count, part_size)

        with open(file, 'rb') if isinstance(file, str) else BytesIO(file) \
                as stream:
            for part_index in range(part_count):
                # Read the file by in chunks of size part_size
                part = stream.read(part_size)

                # The SavePartRequest is different depending on whether
                # the file is too large or not (over or less than 10MB)
                if is_large:
                    request = SaveBigFilePartRequest(file_id, part_index,
                                                     part_count, part)
                else:
                    request = SaveFilePartRequest(file_id, part_index, part)

                result = await self(request)
                if result:
                    __log__.debug('Uploaded %d/%d', part_index + 1, part_count)
                    if progress_callback:
                        progress_callback(stream.tell(), file_size)
                else:
                    raise RuntimeError(
                        'Failed to upload file part {}.'.format(part_index))

        if is_large:
            return InputFileBig(file_id, part_count, file_name)
        else:
            self.session.cache_file(
                hash_md5.digest(), file_size, file_id, part_count)

            return InputFile(file_id, part_count, file_name,
                             md5_checksum=hash_md5.hexdigest())

    # endregion

    # region Downloading media

    async def download_file(self,
                      input_location,
                      file,
                      part_size_kb=None,
                      file_size=None,
                      progress_callback=None):
        """Downloads the given InputFileLocation to file (a stream or str).

           If 'progress_callback' is not None, it should be a function that
           takes two parameters, (bytes_downloaded, total_bytes). Note that
           'total_bytes' simply equals 'file_size', and may be None.
        """
        if not part_size_kb:
            if not file_size:
                part_size_kb = 64  # Reasonable default
            else:
                part_size_kb = get_appropriated_part_size(file_size)

        part_size = int(part_size_kb * 1024)
        # https://core.telegram.org/api/files says:
        # > part_size % 1024 = 0 (divisible by 1KB)
        #
        # But https://core.telegram.org/cdn (more recent) says:
        # > limit must be divisible by 4096 bytes
        # So we just stick to the 4096 limit.
        if part_size % 4096 != 0:
            raise ValueError('The part size must be evenly divisible by 4096.')

        if isinstance(file, str):
            # Ensure that we'll be able to download the media
            utils.ensure_parent_dir_exists(file)
            f = open(file, 'wb')
        else:
            f = file

        # The used client will change if FileMigrateError occurs
        client = self
        cdn_decrypter = None

        __log__.info('Downloading file in chunks of %d bytes', part_size)
        try:
            offset = 0
            while True:
                try:
                    if cdn_decrypter:
                        result = await cdn_decrypter.get_file()
                    else:
                        result = await client(GetFileRequest(
                            input_location, offset, part_size
                        ))

                        if isinstance(result, FileCdnRedirect):
                            __log__.info('File lives in a CDN')
                            cdn_decrypter, result = \
                                await CdnDecrypter.prepare_decrypter(
                                    client,
                                    await self._get_cdn_client(result),
                                    result
                                )

                except FileMigrateError as e:
<<<<<<< HEAD
                    client = await self._get_exported_client(e.new_dc)
=======
                    __log__.info('File lives in another DC')
                    client = self._get_exported_client(e.new_dc)
>>>>>>> c4e26c95
                    continue

                offset += part_size

                # If we have received no data (0 bytes), the file is over
                # So there is nothing left to download and write
                if not result.bytes:
                    # Return some extra information, unless it's a CDN file
                    return getattr(result, 'type', '')

                f.write(result.bytes)
                __log__.debug('Saved %d more bytes', len(result.bytes))
                if progress_callback:
                    progress_callback(f.tell(), file_size)
        finally:
            if client != self:
                client.disconnect()

            if cdn_decrypter:
                try:
                    cdn_decrypter.client.disconnect()
                except:
                    pass
            if isinstance(file, str):
                f.close()

    # endregion

    # region Updates handling

    async def sync_updates(self):
        """Synchronizes self.updates to their initial state. Will be
           called automatically on connection if self.updates.enabled = True,
           otherwise it should be called manually after enabling updates.
        """
        self.updates.process(await self(GetStateRequest()))

    def add_update_handler(self, handler):
        """Adds an update handler (a function which takes a TLObject,
          an update, as its parameter) and listens for updates"""
        self.updates.handlers.append(handler)

    def remove_update_handler(self, handler):
        self.updates.handlers.remove(handler)

    def list_update_handlers(self):
        return self.updates.handlers[:]

    # endregion

    # region Constant read

    def _set_connected_and_authorized(self):
        self._authorized = True
<<<<<<< HEAD
        if self._recv_loop is None:
            self._recv_loop = asyncio.ensure_future(self._recv_loop_impl(), loop=self._loop)
        if self._ping_loop is None:
            self._ping_loop = asyncio.ensure_future(self._ping_loop_impl(), loop=self._loop)

    async def _ping_loop_impl(self):
        while self._user_connected:
            await self(PingRequest(int.from_bytes(os.urandom(8), 'big', signed=True)))
            await asyncio.sleep(self._ping_delay.seconds, loop=self._loop)
        self._ping_loop = None

    async def _recv_loop_impl(self):
        need_reconnect = False
=======
        self.updates.setup_workers()
        if self._spawn_read_thread and self._recv_thread is None:
            self._recv_thread = threading.Thread(
                name='ReadThread', daemon=True,
                target=self._recv_thread_impl
            )
            self._recv_thread.start()

    def _signal_handler(self, signum, frame):
        if self._user_connected:
            self.disconnect()
        else:
            os._exit(1)

    def idle(self, stop_signals=(SIGINT, SIGTERM, SIGABRT)):
        """
        Idles the program by looping forever and listening for updates
        until one of the signals are received, which breaks the loop.

        :param stop_signals:
            Iterable containing signals from the signal module that will
            be subscribed to TelegramClient.disconnect() (effectively
            stopping the idle loop), which will be called on receiving one
            of those signals.
        :return:
        """
        if self._spawn_read_thread and not self._on_read_thread():
            raise RuntimeError('Can only idle if spawn_read_thread=False')

        for sig in stop_signals:
            signal(sig, self._signal_handler)

        if self._on_read_thread():
            __log__.info('Starting to wait for items from the network')
        else:
            __log__.info('Idling to receive items from the network')

>>>>>>> c4e26c95
        while self._user_connected:
            try:
                if need_reconnect:
                    need_reconnect = False
                    while self._user_connected and not await self._reconnect():
                        # Retry forever, this is instant messaging
                        await asyncio.sleep(0.1, loop=self._loop)

<<<<<<< HEAD
                await self._sender.receive(update_state=self.updates)
            except TimeoutError:
                # No problem.
                pass
            except ConnectionError as error:
                self._logger.debug(error)
                need_reconnect = True
                await asyncio.sleep(1, loop=self._loop)
=======
                __log__.debug('Receiving items from the network...')
                self._sender.receive(update_state=self.updates)
            except TimeoutError:
                # No problem
                __log__.info('Receiving items from the network timed out')
            except ConnectionResetError:
                if self._user_connected:
                    __log__.error('Connection was reset while receiving '
                                  'items. Reconnecting')
                with self._reconnect_lock:
                    while self._user_connected and not self._reconnect():
                        sleep(0.1)  # Retry forever, this is instant messaging

        __log__.info('Connection closed by the user, not reading anymore')

    # By using this approach, another thread will be
    # created and started upon connection to constantly read
    # from the other end. Otherwise, manual calls to .receive()
    # must be performed. The MtProtoSender cannot be connected,
    # or an error will be thrown.
    #
    # This way, sending and receiving will be completely independent.
    def _recv_thread_impl(self):
        # This thread is "idle" (only listening for updates), but also
        # excepts everything unlike the manual idle because it should
        # not crash.
        while self._user_connected:
            try:
                self.idle(stop_signals=tuple())
>>>>>>> c4e26c95
            except Exception as error:
                __log__.exception('Unknown exception in the read thread! '
                                  'Disconnecting and leaving it to main thread')
                # Unknown exception, pass it to the main thread
<<<<<<< HEAD
                self._logger.exception(
                    'Unknown error on the read loop, please report.'
                )
=======
>>>>>>> c4e26c95

                try:
                    import socks
                    if isinstance(error, (
                            socks.GeneralProxyError,
                            socks.ProxyConnectionError
                    )):
                        # This is a known error, and it's not related to
                        # Telegram but rather to the proxy. Disconnect and
                        # hand it over to the main thread.
                        self._background_error = error
                        self.disconnect()
                        break
                except ImportError:
                    "Not using PySocks, so it can't be a socket error"

                break

        self._recv_loop = None

    # endregion<|MERGE_RESOLUTION|>--- conflicted
+++ resolved
@@ -122,14 +122,8 @@
             self._loop
         )
 
-<<<<<<< HEAD
-        self._logger = logging.getLogger(__name__)
-
-        # Two coroutines may be calling reconnect() when the connection is lost,
-=======
-        # Two threads may be calling reconnect() when the connection is lost,
->>>>>>> c4e26c95
-        # we only want one to actually perform the reconnection.
+        # Two coroutines may be calling reconnect() when the connection
+        # is lost, we only want one to actually perform the reconnection.
         self._reconnect_lock = Lock(loop=self._loop)
 
         # Cache "exported" sessions as 'dc_id: Session' not to recreate
@@ -188,20 +182,12 @@
            native data center, raising a "UserMigrateError", and
            calling .disconnect() in the process.
         """
-<<<<<<< HEAD
+        __log__.info('Connecting to %s:%d...',
+                     self.session.server_address, self.session.port)
+
         try:
             await self._sender.connect()
-=======
-        __log__.info('Connecting to %s:%d...',
-                     self.session.server_address, self.session.port)
-
-        self._main_thread_ident = threading.get_ident()
-        self._background_error = None  # Clear previous errors
-
-        try:
-            self._sender.connect()
             __log__.info('Connection success!')
->>>>>>> c4e26c95
 
             # Connection was successful! Try syncing the update state
             # UNLESS '_sync_updates' is False (we probably are in
@@ -249,25 +235,10 @@
         ))
 
     def disconnect(self):
-<<<<<<< HEAD
         """Disconnects from the Telegram server"""
+        __log__.info('Disconnecting...')
         self._user_connected = False
         self._sender.disconnect()
-=======
-        """Disconnects from the Telegram server
-           and stops all the spawned threads"""
-        __log__.info('Disconnecting...')
-        self._user_connected = False  # This will stop recv_thread's loop
-
-        __log__.debug('Stopping all workers...')
-        self.updates.stop_workers()
-
-        # This will trigger a "ConnectionResetError" on the recv_thread,
-        # which won't attempt reconnecting as ._user_connected is False.
-        __log__.debug('Disconnecting the socket...')
-        self._sender.disconnect()
-
->>>>>>> c4e26c95
         # TODO Shall we clear the _exported_sessions, or may be reused?
         self._first_request = True  # On reconnect it will be first again
 
@@ -284,26 +255,17 @@
            connects to the new data center.
         """
         if new_dc is None:
-<<<<<<< HEAD
             # Assume we are disconnected due to some error, so connect again
             try:
                 await self._reconnect_lock.acquire()
                 if self.is_connected():
+                    __log__.info('Reconnection aborted: already connected')
                     return True
 
+                __log__.info('Attempting reconnection...')
                 return await self.connect()
             except ConnectionResetError:
-=======
-            if self.is_connected():
-                __log__.info('Reconnection aborted: already connected')
-                return True
-
-            try:
-                __log__.info('Attempting reconnection...')
-                return self.connect()
-            except ConnectionResetError as e:
                 __log__.warning('Reconnection failed due to %s', e)
->>>>>>> c4e26c95
                 return False
             finally:
                 self._reconnect_lock.release()
@@ -311,12 +273,8 @@
             # Since we're reconnecting possibly due to a UserMigrateError,
             # we need to first know the Data Centers we can connect to. Do
             # that before disconnecting.
-<<<<<<< HEAD
             dc = await self._get_dc(new_dc)
-=======
-            dc = self._get_dc(new_dc)
             __log__.info('Reconnecting to new data center %s', dc)
->>>>>>> c4e26c95
 
             self.session.set_dc(dc.id, dc.ip_address, dc.port)
             # auth_key's are associated with a server, which has now changed
@@ -380,12 +338,8 @@
             dc = await self._get_dc(dc_id)
 
             # Export the current authorization to the new DC.
-<<<<<<< HEAD
+            __log__.info('Exporting authorization for data center %s', dc)
             export_auth = await self(ExportAuthorizationRequest(dc_id))
-=======
-            __log__.info('Exporting authorization for data center %s', dc)
-            export_auth = self(ExportAuthorizationRequest(dc_id))
->>>>>>> c4e26c95
 
             # Create a temporary session for this IP address, which needs
             # to be different because each auth_key is unique per DC.
@@ -461,35 +415,12 @@
             which = '{} requests ({})'.format(
                 len(requests), [type(x).__name__ for x in requests])
 
-<<<<<<< HEAD
-=======
-        # Determine the sender to be used (main or a new connection)
-        on_main_thread = threading.get_ident() == self._main_thread_ident
-        if on_main_thread or self._on_read_thread():
-            __log__.debug('Invoking %s from main thread', which)
-            sender = self._sender
-            update_state = self.updates
-        else:
-            __log__.debug('Invoking %s from background thread. '
-                          'Creating temporary connection', which)
-
-            sender = self._sender.clone()
-            sender.connect()
-            # We're on another connection, Telegram will resend all the
-            # updates that we haven't acknowledged (potentially entering
-            # an infinite loop if we're calling this in response to an
-            # update event, as it would be received again and again). So
-            # to avoid this we will simply not process updates on these
-            # new temporary connections, as they will be sent and later
-            # acknowledged over the main connection.
-            update_state = None
-
->>>>>>> c4e26c95
+        __log__.debug('Invoking %s', which)
+
         # We should call receive from this thread if there's no background
         # thread reading or if the server disconnected us and we're trying
         # to reconnect. This is because the read thread may either be
         # locked also trying to reconnect or we may be said thread already.
-<<<<<<< HEAD
         call_receive = self._recv_loop is None
 
         for retry in range(retries):
@@ -497,59 +428,21 @@
             if result is not None:
                 return result
 
+            __log__.warning('Invoking %s failed %d times, '
+                            'reconnecting and retrying',
+                            [str(x) for x in requests], retry + 1)
+
             await asyncio.sleep(retry + 1, loop=self._loop)
-            self._logger.debug('RPC failed. Attempting reconnection.')
             if not self._reconnect_lock.locked():
                 with await self._reconnect_lock:
                     self._reconnect()
 
-        raise ValueError('Number of retries reached 0.')
-=======
-        call_receive = not on_main_thread or self._recv_thread is None \
-                       or self._reconnect_lock.locked()
-        try:
-            for attempt in range(retries):
-                if self._background_error and on_main_thread:
-                    raise self._background_error
-
-                result = self._invoke(
-                    sender, call_receive, update_state, *requests
-                )
-                if result is not None:
-                    return result
-
-                __log__.warning('Invoking %s failed %d times, '
-                                'reconnecting and retrying',
-                                [str(x) for x in requests], attempt + 1)
-                sleep(1)
-                # The ReadThread has priority when attempting reconnection,
-                # since this thread is constantly running while __call__ is
-                # only done sometimes. Here try connecting only once/retry.
-                if sender == self._sender:
-                    if not self._reconnect_lock.locked():
-                        with self._reconnect_lock:
-                            self._reconnect()
-                else:
-                    sender.connect()
-
-            raise RuntimeError('Number of retries reached 0.')
-        finally:
-            if sender != self._sender:
-                sender.disconnect()  # Close temporary connections
->>>>>>> c4e26c95
+        raise RuntimeError('Number of retries reached 0.')
 
     # Let people use client.invoke(SomeRequest()) instead client(...)
     invoke = __call__
 
-<<<<<<< HEAD
     async def _invoke(self, call_receive, retry, *requests):
-        # We need to specify the new layer (by initializing a new
-        # connection) if it has changed from the latest known one.
-        init_connection = self.session.layer != LAYER
-
-=======
-    def _invoke(self, sender, call_receive, update_state, *requests):
->>>>>>> c4e26c95
         try:
             # Ensure that we start with no previous errors (i.e. resending)
             for x in requests:
@@ -559,12 +452,7 @@
                 __log__.info('Need to generate new auth key before invoking')
                 self._first_request = True
                 self.session.auth_key, self.session.time_offset = \
-<<<<<<< HEAD
                     await authenticator.do_authentication(self._sender.connection)
-                init_connection = True
-=======
-                    authenticator.do_authentication(self._sender.connection)
->>>>>>> c4e26c95
 
             if self._first_request:
                 __log__.info('Initializing a new connection while invoking')
@@ -637,15 +525,8 @@
             if e.seconds > self.session.flood_sleep_threshold | 0:
                 raise
 
-<<<<<<< HEAD
-            self._logger.debug(
-                'Sleep of %d seconds below threshold, sleeping' % e.seconds
-            )
             await asyncio.sleep(e.seconds, loop=self._loop)
             return None
-=======
-            sleep(e.seconds)
->>>>>>> c4e26c95
 
     # Some really basic functionality
 
@@ -832,12 +713,8 @@
                                 )
 
                 except FileMigrateError as e:
-<<<<<<< HEAD
+                    __log__.info('File lives in another DC')
                     client = await self._get_exported_client(e.new_dc)
-=======
-                    __log__.info('File lives in another DC')
-                    client = self._get_exported_client(e.new_dc)
->>>>>>> c4e26c95
                     continue
 
                 offset += part_size
@@ -888,11 +765,10 @@
 
     # endregion
 
-    # region Constant read
+    # Constant read
 
     def _set_connected_and_authorized(self):
         self._authorized = True
-<<<<<<< HEAD
         if self._recv_loop is None:
             self._recv_loop = asyncio.ensure_future(self._recv_loop_impl(), loop=self._loop)
         if self._ping_loop is None:
@@ -905,104 +781,30 @@
         self._ping_loop = None
 
     async def _recv_loop_impl(self):
+        __log__.info('Starting to wait for items from the network')
         need_reconnect = False
-=======
-        self.updates.setup_workers()
-        if self._spawn_read_thread and self._recv_thread is None:
-            self._recv_thread = threading.Thread(
-                name='ReadThread', daemon=True,
-                target=self._recv_thread_impl
-            )
-            self._recv_thread.start()
-
-    def _signal_handler(self, signum, frame):
-        if self._user_connected:
-            self.disconnect()
-        else:
-            os._exit(1)
-
-    def idle(self, stop_signals=(SIGINT, SIGTERM, SIGABRT)):
-        """
-        Idles the program by looping forever and listening for updates
-        until one of the signals are received, which breaks the loop.
-
-        :param stop_signals:
-            Iterable containing signals from the signal module that will
-            be subscribed to TelegramClient.disconnect() (effectively
-            stopping the idle loop), which will be called on receiving one
-            of those signals.
-        :return:
-        """
-        if self._spawn_read_thread and not self._on_read_thread():
-            raise RuntimeError('Can only idle if spawn_read_thread=False')
-
-        for sig in stop_signals:
-            signal(sig, self._signal_handler)
-
-        if self._on_read_thread():
-            __log__.info('Starting to wait for items from the network')
-        else:
-            __log__.info('Idling to receive items from the network')
-
->>>>>>> c4e26c95
         while self._user_connected:
             try:
                 if need_reconnect:
+                    __log__.info('Attempting reconnection from read loop')
                     need_reconnect = False
                     while self._user_connected and not await self._reconnect():
                         # Retry forever, this is instant messaging
                         await asyncio.sleep(0.1, loop=self._loop)
 
-<<<<<<< HEAD
+                __log__.debug('Receiving items from the network...')
                 await self._sender.receive(update_state=self.updates)
             except TimeoutError:
                 # No problem.
-                pass
+                __log__.info('Receiving items from the network timed out')
             except ConnectionError as error:
-                self._logger.debug(error)
                 need_reconnect = True
+                __log__.error('Connection was reset while receiving items')
                 await asyncio.sleep(1, loop=self._loop)
-=======
-                __log__.debug('Receiving items from the network...')
-                self._sender.receive(update_state=self.updates)
-            except TimeoutError:
-                # No problem
-                __log__.info('Receiving items from the network timed out')
-            except ConnectionResetError:
-                if self._user_connected:
-                    __log__.error('Connection was reset while receiving '
-                                  'items. Reconnecting')
-                with self._reconnect_lock:
-                    while self._user_connected and not self._reconnect():
-                        sleep(0.1)  # Retry forever, this is instant messaging
-
-        __log__.info('Connection closed by the user, not reading anymore')
-
-    # By using this approach, another thread will be
-    # created and started upon connection to constantly read
-    # from the other end. Otherwise, manual calls to .receive()
-    # must be performed. The MtProtoSender cannot be connected,
-    # or an error will be thrown.
-    #
-    # This way, sending and receiving will be completely independent.
-    def _recv_thread_impl(self):
-        # This thread is "idle" (only listening for updates), but also
-        # excepts everything unlike the manual idle because it should
-        # not crash.
-        while self._user_connected:
-            try:
-                self.idle(stop_signals=tuple())
->>>>>>> c4e26c95
             except Exception as error:
+                # Unknown exception, pass it to the main thread
                 __log__.exception('Unknown exception in the read thread! '
                                   'Disconnecting and leaving it to main thread')
-                # Unknown exception, pass it to the main thread
-<<<<<<< HEAD
-                self._logger.exception(
-                    'Unknown error on the read loop, please report.'
-                )
-=======
->>>>>>> c4e26c95
 
                 try:
                     import socks
