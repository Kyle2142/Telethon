--- conflicted
+++ resolved
@@ -65,11 +65,6 @@
 
         from telethon.tl.functions.photos import UploadProfilePhotoRequest
 
-<<<<<<< HEAD
-        await client(functions.photos.UploadProfilePhotoRequest(
-            await client.upload_file('/path/to/some/file')
-=======
-        client(UploadProfilePhotoRequest(
+        await client(UploadProfilePhotoRequest(
             client.upload_file('/path/to/some/file')
->>>>>>> 129f5bf1
         ))